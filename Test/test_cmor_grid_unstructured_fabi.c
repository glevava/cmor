#include <time.h>
#include <stdio.h>
#include<string.h>
#include "cmor.h"
#include <stdlib.h>
#include <math.h>

void read_time(it, time, time_bnds)
int it;
double time[];
double time_bnds[];
{
    time[0] = (it - 0.5) * 30.;
    time_bnds[0] = (it - 1) * 30.;
    time_bnds[1] = it * 30.;

    time[0] = it;
    time_bnds[0] = it;
    time_bnds[1] = it + 1;

}

#include "reader_2D_3D.h"

int main()
{

    /*   dimension parameters: */
    /* --------------------------------- */
    
#define   ntimes  2             /* number of time samples to process */
#define   ind  10                /* number of indices   */
#define   lev  2                /* number of ocean depth levels */
#define   nvert 12
    double index[ind];
    double lon_coords[ind];
    double lat_coords[ind];
    double lon_vertices[ind * nvert];
    double lat_vertices[ind * nvert];

    double data2d[ind];
    double data3d[lev * ind];

    int myaxes[10];
    int mygrids[10];
    int myvars[10];
    int tables[4];
    int axes_ids[CMOR_MAX_DIMENSIONS];
    int i, j, vert, k, ierr;

    double Time[ntimes];
    double bnds_time[ntimes * 2];
    double tolerance = 1.e-4;
    double lon0 = 0.;
    double lat0 = 0.;
    double delta_lon = 36.;
    double delta_lat = 18.;
    char id[CMOR_MAX_STRING];
    double tmpf = 0.;

    int exit_mode;
    /* first construct grid lon/lat */
    for (j = 0; j < ind; j++) {
            index[j] = j;
            lon_coords[j] = lon0 + delta_lon * (j);
            lat_coords[j] = lat0 + delta_lat * (j);
            /* vertices lon */
            for (vert = 0; vert < nvert; vert++)
              {
                lon_vertices[j * nvert + vert] =
<<<<<<< HEAD
                  lon_coords[j];
                /* vertices lat */
                lat_vertices[j * nvert + vert] =
                  lat_coords[j];
=======
                    lon_coords[j];
                /* vertices lat */
                lat_vertices[j * nvert + vert] =
                    lat_coords[j];
>>>>>>> dc7562d9
              }
        }

    exit_mode = CMOR_EXIT_ON_MAJOR;
    j = CMOR_REPLACE;
    printf("Test code: ok init cmor, %i\n", exit_mode);
    ierr = cmor_setup(NULL, &j, NULL, &exit_mode, NULL, NULL);
    printf("Test code: ok init cmor\n");
    int tmpmo[12];
    ierr = cmor_dataset_json("Test/CMOR_input_example.json");
    printf("Test code: ok load cmor table(s)\n");
    ierr = cmor_load_table("Tables/CMIP6_Amon.json", &tables[1]);
    printf("Test code: ok load cmor table(s)\n");
    //ierr = cmor_load_table("Test/IPCC_test_table_Grids",&tables[0]);
    ierr = cmor_load_table("Tables/CMIP6_grids.json", &tables[0]);
    printf("Test code: ok load cmor table(s)\n");
    ierr = cmor_set_table(tables[0]);

    /* first define grid axes (x/y/rlon/rlat,etc... */
    ierr = cmor_axis(&myaxes[0], (char *) "i_index", (char *) "1", ind, (void *) index, 'd', 0,
                          0, NULL);
    printf("Test code: ok got axes id: %i for 'index'\n", myaxes[0]);

    /*now defines the grid */
    printf("going to grid stuff \n");
    ierr = cmor_grid(&mygrids[0], 1, myaxes, 'd', (void *) lat_coords, (void *) lon_coords, nvert,
                          (void *) lat_vertices, (void *) lon_vertices);

    for (i = 0; i < cmor_grids[0].ndims; i++) {
        printf("Dim : %i the grid has the follwoing axes on itself: %i (%s)\n",
               i, cmor_grids[0].axes_ids[i],
               cmor_axes[cmor_grids[0].axes_ids[i]].id);
    }

    /* ok sets back the vars table */
    cmor_set_table(tables[1]);

    for (i = 0; i < ntimes; i++)
        read_time(i, &Time[i], &bnds_time[2 * i]);
    ierr =
      cmor_axis(&axes_ids[0], "time", "months since 1980", 2, &Time[0], 'd',
                &bnds_time[0], 2, NULL);

    printf("time axis id: %i\n", axes_ids[0]);
    axes_ids[1] = mygrids[0];   /*grid */

    printf("Test code: sending axes_ids: %i %i\n", axes_ids[0], axes_ids[1]);

    ierr =
      cmor_variable(&myvars[0], "hfls", "W m-2", 2, axes_ids, 'd', NULL,
                    &tolerance, "down", "HFLS", "no history", "no future");

    for (i = 0; i < ntimes; i++) {
        printf("Test code: writing time: %i of %i\n", i + 1, ntimes);

        printf("Test code: 2d\n");
        read_2d_input_files(i, "LATENT", &data2d[0], ind, 1);
        //for(j=0;j<10;j++) printf("Test code: %i out of %i : %lf\n",j,9,data2d[j]);
        printf("var id: %i\n", myvars[0]);
        ierr = cmor_write(myvars[0], &data2d, 'd', NULL, 1, NULL, NULL, NULL);
    }
    printf("ok loop done\n");
    ierr = cmor_close();
    printf("Test code: done\n");
    return 0;
}<|MERGE_RESOLUTION|>--- conflicted
+++ resolved
@@ -68,17 +68,10 @@
             for (vert = 0; vert < nvert; vert++)
               {
                 lon_vertices[j * nvert + vert] =
-<<<<<<< HEAD
-                  lon_coords[j];
-                /* vertices lat */
-                lat_vertices[j * nvert + vert] =
-                  lat_coords[j];
-=======
                     lon_coords[j];
                 /* vertices lat */
                 lat_vertices[j * nvert + vert] =
                     lat_coords[j];
->>>>>>> dc7562d9
               }
         }
 
