#!/usr/bin/env python
# -*- coding: utf-8 -*-
#
# Please first complete the following steps:
#
#   1. Download
#      https://github.com/PCMDI/cmip6-cmor-tables.git
#      Create a soft link cmip6-cmor-tables/Tables to ./Tables in your
#      working directory
#
#   python CMIP6Validtor ../Tables/CMIP6_Amon.json ../CMIP6/yourfile.nc
#

'''
Created on Fri Feb 19 11:33:52 2016

@author: Denis Nadeau LLNL
@co-author: Guillaume Levavasseur (IPSL) Parallelization
'''
import re
import sys
from contextlib import contextmanager

# Make sure cdms2.__init__py is not loaded when importing Cdunif
sys.path.insert(0, sys.prefix + "/lib/python2.7/site-packages/cdms2")
import Cdunif
import argparse
import os
import json
import numpy
import cmip6_cv
from multiprocessing import Pool


class bcolors:
    HEADER = '\033[95m'
    OKBLUE = '\033[94m'
    OKGREEN = '\033[1;32m'
    WARNING = '\033[1;34;47m'
    FAIL = '\033[1;31;47m'
    ENDC = '\033[0m'
    BOLD = '\033[1m'
    UNDERLINE = '\033[4m'

# =========================
# FILEAction()
# =========================
class FILEAction(argparse.Action):
    '''
    Check if argparse is JSON file
    '''

    def __call__(self, parser, namespace, values, option_string=None):
        fn = values
        if not os.path.isfile(fn):
            raise argparse.ArgumentTypeError(
                'FILEAction:{0} is file not found'.format(fn))
        f = open(fn)
        lines = f.readlines()
        f.close()
        setattr(namespace, self.dest, lines)

# =========================
# JSONAction()
# =========================
class JSONAction(argparse.Action):
    '''
    Check if argparse is JSON file
    '''

    def __call__(self, parser, namespace, values, option_string=None):
        fn = values
        if not os.path.isfile(fn):
            raise argparse.ArgumentTypeError(
                'JSONAction:{0} is file not found'.format(fn))
        f = open(fn)
        lines = f.readlines()
        f.close()
        jsonobject = json.loads(" ".join(lines))
        if not jsonobject:
            raise argparse.ArgumentTypeError(
                'JSONAction:{0} is file not a valid JSON file'.format(fn))
        setattr(namespace, self.dest, values)


# =========================
# CDMSAction()
# =========================
class CDMSAction(argparse.Action):
    '''
    Check if argparse is CDMS file
    '''

    def __call__(self, parser, namespace, values, option_string=None):
        fn = values
        if not os.path.isfile(fn):
            raise argparse.ArgumentTypeError(
                'CDMSAction:{0} does not exist'.format(fn))
        f = Cdunif.CdunifFile(fn, "r")
        f.close()
        setattr(namespace, self.dest, fn)


# =========================
# readable_dir()
# =========================
class readable_dir(argparse.Action):
    '''
    Check if argparse is a directory.
    '''

    def __call__(self, parser, namespace, values, option_string=None):
        prospective_dir = values
        if not os.path.isdir(prospective_dir):
            raise argparse.ArgumentTypeError(
                'readable_dir:{0} is not a valid path'.format(prospective_dir))
        if os.access(prospective_dir, os.R_OK):
            setattr(namespace, self.dest, prospective_dir)
        else:
            raise argparse.ArgumentTypeError(
                'readable_dir:{0} is not a readable dir'.format(prospective_dir))


# =========================
# DIRAction()
# =========================
class DIRECTORYAction(argparse.Action):
    '''
    Check if argparse is a directory.
    '''

    def __call__(self, parser, namespace, values, option_string=None):
        prospective = values
        if not os.path.isdir(prospective):
            if not os.path.isfile(prospective):
                raise argparse.ArgumentTypeError(
                    'No such file/directory: {}'.format(prospective))

        if os.access(prospective, os.R_OK):
            setattr(namespace, self.dest, prospective)
        else:
            raise argparse.ArgumentTypeError(
                'Read access denied: {}'.format(prospective))


# =========================
# INPUTAction()
# =========================
class INPUTAction(argparse.Action):
    '''
    Checks if the supplied input exists.
    '''

    def __call__(self, parser, namespace, values, option_string=None):
        checked_values = [self.input_checker(x) for x in values]
        setattr(namespace, self.dest, checked_values)

    @staticmethod
    def input_checker(path):
        path = os.path.abspath(os.path.normpath(path))
        if not os.path.exists(path):
            msg = 'No such input: {}'.format(path)
            raise argparse.ArgumentTypeError(msg)
        return path


# =========================
# Collector()
# =========================
class Collector(object):
    """
    Base collector class to yield regular NetCDF files.

    :param list sources: The list of sources to parse
    :returns: The data collector
    :rtype: *iter*
    """

    def __init__(self, sources, data=None):
        self.sources = sources
        self.data = data
        assert isinstance(self.sources, list)

    def __iter__(self):
        for source in self.sources:
            if os.path.isdir(source):
                # If input is a directory: walk through it and yields netCDF
                # files
                for root, _, filenames in os.walk(source, followlinks=True):
                    for filename in sorted(filenames):
                        ffp = os.path.join(root, filename)
                        if os.path.isfile(ffp) and re.search(
                                re.compile('^.*\.nc$'), filename):
                            yield (ffp, self.data)
            else:
                # It input is a file: yields the netCDF file itself
                yield (source, self.data)


# =========================
# Spinner()
# =========================
class Spinner:
    """
    Spinner pending files checking.

    """
    STATES = ('/', '-', '\\', '|')
    step = 0

    def __init__(self):
        self.next()

    def next(self):
        sys.stdout.write('\rChecking data... {}'.format(
            Spinner.STATES[Spinner.step % 4]))
        sys.stdout.flush()
        Spinner.step += 1

# =========================
# checkCMIP6()
# =========================
class checkCMIP6(object):
    '''
    Validate if a file is CMIP6 compliant and ready for publication.

    Class need to read CMIP6 Table and Controled Vocabulary file.

    As well,the class will load the EXPERIMENT json file

    Input:
        args.cmip6_table:  CMIP6 table used to creat this file,
                           variable attributes and dimensions will be controled.
        args.CV:           Controled Vocabulary "json" file.

    Output:
        outfile:      Log file, default is stdout.

    '''

    # *************************
    #   __init__()
    # *************************
    def __init__(self, table_path):
        # -------------------------------------------------------------------
        #  Initilaze table path
        # -------------------------------------------------------------------
        self.cmip6_table_path = os.path.normpath(table_path)
        # -------------------------------------------------------------------
        # call setup() to clean all 'C' internal memory.
        # -------------------------------------------------------------------
        cmip6_cv.setup(inpath="../Tables", exit_control=cmip6_cv.CMOR_NORMAL)
        # -------------------------------------------------------------------
        # Set Control Vocabulary file to use (default from cmor.h)
        # -------------------------------------------------------------------
        cmip6_cv.set_cur_dataset_attribute(
            cmip6_cv.GLOBAL_CV_FILENAME,
            cmip6_cv.TABLE_CONTROL_FILENAME)
        cmip6_cv.set_cur_dataset_attribute(
            cmip6_cv.FILE_PATH_TEMPLATE,
            cmip6_cv.CMOR_DEFAULT_PATH_TEMPLATE)
        cmip6_cv.set_cur_dataset_attribute(
            cmip6_cv.FILE_NAME_TEMPLATE,
            cmip6_cv.CMOR_DEFAULT_FILE_TEMPLATE)
        cmip6_cv.set_cur_dataset_attribute(
            cmip6_cv.GLOBAL_ATT_FURTHERINFOURLTMPL,
            cmip6_cv.CMOR_DEFAULT_FURTHERURL_TEMPLATE)
        cmip6_cv.set_cur_dataset_attribute(
            cmip6_cv.CMOR_AXIS_ENTRY_FILE,
            "CMIP6_coordinate.json")
        cmip6_cv.set_cur_dataset_attribute(
            cmip6_cv.CMOR_FORMULA_VAR_FILE,
            "CMIP6_formula_terms.json")

    @staticmethod
    def _get_variable_from_filename(f):
        return f.split('_')[0]

    @staticmethod
    def _get_table_from_filename(f):
        return f.split('_')[1]

    @staticmethod
    def _check_JSON_table(path):
        f = open(path)
        lines = f.readlines()
        f.close()
        jsonobject = json.loads(" ".join(lines))
        if not jsonobject:
            raise argparse.ArgumentTypeError(
                'Invalid JSON CMOR table: {}'.format(path))

    def setDoubleValue(self, attribute):
        if (cmip6_cv.has_cur_dataset_attribute(attribute)):
            if (isinstance(self.dictGbl[attribute], numpy.ndarray) and isinstance(self.dictGbl[attribute][0],
                                                                                  numpy.float64)):
                self.dictGbl[attribute] = self.dictGbl[attribute][0]
                cmip6_cv.set_cur_dataset_attribute(
                    attribute, self.dictGbl[attribute])

    def ControlVocab(self, ncfile):
        '''
            Check CMIP6 global attributes against Control Vocabulary file.

                1. Validate required attribute if presents and some values.
                2. Validate registered institution and institution_id
                3. Validate registered source and source_id
                4. Validate experiment, experiment_id and all attributes associated with this experiment.
                       Make sure that all attributes associate with the experiment_id found in CMIP6_CV.json
                       are set to the appropriate values.
                5. Validate grid_label and grid_resolution
                6. Validate creation time in ISO format (YYYY-MM-DDTHH:MM:SS)
                7. Validate furtherinfourl from CV internal template
                8. Validate variable attributes with CMOR JSON table.
                9. Validate parent_* attribute
               10. Validate sub_experiment_* atributes.
               11. Validate that all *_index are integers.
        '''
        filename = os.path.basename(ncfile)
        # -------------------------------------------------------------------
        #  Initilaze arrays
        # -------------------------------------------------------------------
        if os.path.isfile(self.cmip6_table_path):
            self.cmip6_table = self.cmip6_table_path
        else:
            self.cmip6_table = '{}/CMIP6_{}.json'.format(
                self.cmip6_table_path, self._get_table_from_filename(filename))

        self._check_JSON_table(self.cmip6_table)
        # -------------------------------------------------------------------
        # Load CMIP6 table into memory
        # -------------------------------------------------------------------
        self.table_id = cmip6_cv.load_table(self.cmip6_table)
        # -------------------------------------------------------------------
        #  Deduce variable
        # -------------------------------------------------------------------
        self.variable = self._get_variable_from_filename(filename)
        climatology = False
        if( filename.find('-clim') != -1 ):
            climatology = True
            if( self.cmip6_table.find('Amon') != -1):
                self.variable = self.variable + 'Clim'

        # -------------------------------------------------------------------
        #  Open file in processing
        # -------------------------------------------------------------------
        self.infile = Cdunif.CdunifFile(ncfile, "r")
        # -------------------------------------
        # Create alist of all Global Attributes
        # -------------------------------------
        self.dictGbl = {key: self.infile.__dict__[
            key] for key in self.infile.__dict__.keys()}
        self.attributes = self.infile.__dict__.keys()
        self.variables = self.infile.variables.keys()
        ierr = [
            cmip6_cv.set_cur_dataset_attribute(
                key,
                value) for key,
            value in self.dictGbl.iteritems()]
        member_id = ""
        if ("sub_experiment_id" in self.dictGbl.keys()):
            if (self.dictGbl["sub_experiment_id"] not in ["none"]):
                member_id = self.dictGbl["sub_experiment_id"] + \
                    '-' + self.dictGbl["variant_label"]
            else:
                member_id = self.dictGbl["variant_label"]
        cmip6_cv.set_cur_dataset_attribute(
            cmip6_cv.GLOBAL_ATT_MEMBER_ID, member_id)
        self.setDoubleValue('branch_time_in_parent')
        self.setDoubleValue('branch_time_in_child')
        if self.variable is not None:
            self.var = [self.variable]
        else:
            # -------------------------------------------------------------------
            # find variable that contains a "history" (should only be one)
            # -------------------------------------------------------------------
            self.var = [self.infile.variable_id]

        climPos = self.var[0].find('Clim')
        if climatology and climPos != -1: 
            self.var = [self.var[0][:climPos]]

        if ((self.var == []) or (len(self.var) > 1)):
            print bcolors.FAIL
            print "!!!!!!!!!!!!!!!!!!!!!!!!!"
            print "! Error:  The input file does not have an history attribute and the CMIP6 variable could not be found"
            print "!         Please use the --variable option to specify your CMIP6 variable"
            print "! Check your file or use CMOR 3.x to achieve compliance for ESGF publication."
            print "!!!!!!!!!!!!!!!!!!!!!!!!!"
            print bcolors.ENDC
            raise KeyboardInterrupt

        try:
            self.keys = self.infile.variables[self.var[0]].__dict__.keys()
        except BaseException:
            print bcolors.FAIL
            print "!!!!!!!!!!!!!!!!!!!!!!!!!"
            print "! Error:  The variable " + self.var[0] + " could not be found"
            print "! Check your file variables "
            print "!!!!!!!!!!!!!!!!!!!!!!!!!"
            print bcolors.ENDC
            raise KeyboardInterrupt

        # -------------------------------------------------------------------
        # Create a dictionnary of attributes for var
        # -------------------------------------------------------------------
        self.dictVars = dict((y, x) for y, x in
                             [(key, value) for key in self.keys
                              if self.infile.variables[self.var[0]].__dict__[key] is not None
                              for value in [self.infile.variables[self.var[0]].__dict__[key]]])
        try:
            self.calendar = self.infile.variables['time'].calendar
            self.timeunits = self.infile.variables['time'].units
        except BaseException:
            self.calendar = "gregorian"
            self.timeunits = "days since ?"
        cmip6_cv.check_requiredattributes(self.table_id)
        cmip6_cv.check_institution(self.table_id)
        cmip6_cv.check_sourceID(self.table_id)
        cmip6_cv.check_experiment(self.table_id)
        cmip6_cv.check_grids(self.table_id)
        cmip6_cv.check_ISOTime()
        cmip6_cv.check_furtherinfourl(self.table_id)
        cmip6_cv.check_parentExpID(self.table_id)
        cmip6_cv.check_subExpID(self.table_id)

<<<<<<< HEAD
        try:
            if climatology:
                startimebnds = self.infile.variables['climatology_bnds'][0][0]
                endtimebnds = self.infile.variables['climatology_bnds'][-1][1]
            else:
                startimebnds = self.infile.variables['time_bnds'][0][0]
                endtimebnds = self.infile.variables['time_bnds'][-1][1]
        except BaseException:
            startimebnds = 0
            endtimebnds = 0
=======
        startimebnds = 0
        endtimebnds = 0
        if climatology:
            startimebnds = self.infile.variables['climatology_bnds'][0][0]
            endtimebnds = self.infile.variables['climatology_bnds'][-1][1]
        else:
            startimebnds = self.infile.variables['time_bnds'][0][0]
            endtimebnds = self.infile.variables['time_bnds'][-1][1]
>>>>>>> 29fee3f3
         
        try:
            startime = self.infile.variables['time'][0]
            endtime = self.infile.variables['time'][-1]
        except BaseException:
            startime = 0
            endtime = 0

        varunits = self.infile.variables[self.var[0]].units
        varmissing = self.infile.variables[self.var[0]]._FillValue[0]
        # -------------------------------------------------
        # Make sure with use self.variable for Climatology
        # -------------------------------------------------
        varid = cmip6_cv.setup_variable(self.variable, varunits, varmissing, startime, endtime,
                                        startimebnds, endtimebnds)
        if (varid == -1):
            print bcolors.FAIL
            print "====================================================================================="
            print " Could not find variable '%s' in table '%s' " % (self.var[0], self.cmip6_table)
            print "====================================================================================="
            print bcolors.ENDC
            cmip6_cv.set_CV_Error()
            raise KeyboardInterrupt

        fn = os.path.basename(str(self.infile).split('\'')[1])
        cmip6_cv.check_filename(
            self.table_id,
            varid,
            self.calendar,
            self.timeunits,
            fn)

<<<<<<< HEAD
        if not isinstance(self.dictGbl['branch_time_in_child'], numpy.float64):
            print bcolors.FAIL
            print "====================================================================================="
            print "branch_time_in_child is not a double: ", type(self.dictGbl['branch_time_in_child'])
            print "====================================================================================="
            print bcolors.ENDC
            cmip6_cv.set_CV_Error()

        if not isinstance(self.dictGbl['branch_time_in_parent'], numpy.float64):
            print bcolors.FAIL
            print "====================================================================================="
            print "branch_time_in_parent is not an double: ", type(self.dictGbl['branch_time_in_parent'])
            print "====================================================================================="
            print bcolors.ENDC
            cmip6_cv.set_CV_Error()
=======
        if 'branch_time_in_child' in self.dictGbl.keys():
            if not isinstance(self.dictGbl['branch_time_in_child'], numpy.float64):
                print bcolors.FAIL
                print "====================================================================================="
                print "branch_time_in_child is not a double: ", type(self.dictGbl['branch_time_in_child'])
                print "====================================================================================="
                print bcolors.ENDC
                cmip6_cv.set_CV_Error()

        if 'branch_time_in_parent' in self.dictGbl.keys():
            if not isinstance(self.dictGbl['branch_time_in_parent'], numpy.float64):
                print bcolors.FAIL
                print "====================================================================================="
                print "branch_time_in_parent is not an double: ", type(self.dictGbl['branch_time_in_parent'])
                print "====================================================================================="
                print bcolors.ENDC
                cmip6_cv.set_CV_Error()
>>>>>>> 29fee3f3

        if not isinstance(self.dictGbl['realization_index'], numpy.ndarray):
            print bcolors.FAIL
            print "====================================================================================="
            print "realization_index is not an integer: ", type(self.dictGbl['realization_index'])
            print "====================================================================================="
            print bcolors.ENDC
            cmip6_cv.set_CV_Error()

        if not isinstance(self.dictGbl['initialization_index'], numpy.ndarray):
            print bcolors.FAIL
            print "====================================================================================="
            print "initialization_index is not an integer: ", type(self.dictGbl['initialization_index'])
            print "====================================================================================="
            print bcolors.ENDC
            cmip6_cv.set_CV_Error()

        if not isinstance(self.dictGbl['physics_index'], numpy.ndarray):
            print bcolors.FAIL
            print "====================================================================================="
            print "physics_index is not an integer: ", type(self.dictGbl['physics_index'])
            print "====================================================================================="
            print bcolors.ENDC
            cmip6_cv.set_CV_Error()

        if not isinstance(self.dictGbl['forcing_index'], numpy.ndarray):
            print bcolors.FAIL
            print "====================================================================================="
            print "forcing_index is not an integer: ", type(self.dictGbl['forcing_index'])
            print "====================================================================================="
            print bcolors.ENDC
            cmip6_cv.set_CV_Error()

        # -----------------------------
        # variable attribute comparison
        # -----------------------------
        prepLIST = cmip6_cv.list_variable_attributes(varid)
        for key in prepLIST:
            if(key == "long_name"):
                continue
            if(key == "comment"):
                continue
            # Is this attritue in file?
            if(key in self.dictVars.keys()):
                # Verify that attribute value is equal to file attribute
                table_value = prepLIST[key]
                file_value = self.dictVars[key]
<<<<<<< HEAD

                # PrePARE accept units of 1 or 1.0 so adjust thet table_value
                # -----------------------------------------------------------
                if(key == "units"):
                   if((table_value == "1") and (file_value == "1.0")):
                       table_value = "1.0"
                   if((table_value == "1.0") and (file_value == "1")):
                       table_value = "1"

=======
>>>>>>> 29fee3f3
                if isinstance(table_value, str) and isinstance(file_value, numpy.ndarray):
                   if(numpy.array([int(value) for value in table_value.split()] == file_value).all()):
                       file_value=True
                       table_value=True

                if isinstance(table_value, numpy.ndarray):
                    table_value = table_value[0]
                if isinstance(file_value, numpy.ndarray):
                    file_value = file_value[0]
                if isinstance(table_value, float):
                    if(file_value == 0):
                        if(table_value != file_value):
                            file_value = False
                    else:
                        if(1 - (table_value / file_value) < 0.00001):
                            table_value = file_value

                if key == "cell_methods":
                    idx = file_value.find(" (interval:")
                    file_value = file_value[:idx]
                    table_value = table_value[:idx]

                file_value = str(file_value)
                table_value = str(table_value)
                if table_value != file_value:
                    print bcolors.FAIL
                    print "====================================================================================="
                    print "Your file contains \"" + key + "\":\"" + str(file_value) + "\" and"
                    print "CMIP6 tables requires \"" + key + "\":\"" + str(table_value) + "\"."
                    print "====================================================================================="
                    print bcolors.ENDC
                    cmip6_cv.set_CV_Error()
            else:
                # That attribute is not in the file
                table_value = prepLIST[key]
                if key == "cell_measures":
                    if((table_value.find("OPT") != -1) or (table_value.find("MODEL") != -1)):
                        continue
                if isinstance(table_value, numpy.ndarray):
                    table_value = table_value[0]
                if isinstance(table_value, float):
                    table_value = "{0:.2g}".format(table_value)
                print bcolors.FAIL
                print "====================================================================================="
                print "CMIP6 variable " + self.var[0] + " requires \"" + key + "\":\"" + str(table_value) + "\"."
                print "====================================================================================="
                print bcolors.ENDC
                cmip6_cv.set_CV_Error()

        if(cmip6_cv.get_CV_Error()):
            raise KeyboardInterrupt
        else:
            print bcolors.OKGREEN
            print "*************************************************************************************"
            print "* This file is compliant with the CMIP6 specification and can be published in ESGF  *"
            print "*************************************************************************************"
            print bcolors.ENDC


def process(source):
    # Redirect all print statements to a logfile dedicated to the current
    # process
    logfile = '/tmp/PrePARE-{}.log'.format(os.getpid())
    with RedirectedOutput(logfile):
        try:
            # Deserialize inputs
            ncfile, table_path = source
            print "Processing: {}\n".format(ncfile)
            # Process file
            checker = checkCMIP6(table_path)
            checker.ControlVocab(ncfile)
        except KeyboardInterrupt:
            print bcolors.FAIL
            print "*************************************************************************************"
            print "* Error: The input file is not CMIP6 compliant                                      *"
            print "* Check your file or use CMOR 3.x to achieve compliance for ESGF publication        *"
            print "*************************************************************************************"
            print bcolors.ENDC
        finally:
            # Close opened file
            if hasattr(checker, "infile"):
                checker.infile.close()
    # Close and return logfile
    return logfile


def sequential_process(source):
    try:
        # Deserialize inputs
        ncfile, table_path = source
        print "Processing: {}\n".format(ncfile)
        # Process file
        checker = checkCMIP6(table_path)
        checker.ControlVocab(ncfile)
    except KeyboardInterrupt:
        print bcolors.FAIL
        print "*************************************************************************************"
        print "* Error: The input file is not CMIP6 compliant                                      *"
        print "* Check your file or use CMOR 3.x to achieve compliance for ESGF publication        *"
        print "*************************************************************************************"
        print bcolors.ENDC
    finally:
        # Close opened file
        if hasattr(checker, "infile"):
            checker.infile.close()

#  =========================
#   main()
#  =========================


def main():
    parser = argparse.ArgumentParser(prog='PrePARE',
                                     description='Validate CMIP6 file '
                                                 'for ESGF publication.')

    parser.add_argument('--variable',
                        help='specify geophysical variable name')


    parser.add_argument('--table_path',
                        help='Specify the CMIP6 CMOR tables path (JSON file).'
                             'Default is "./Tables".',
                        action=DIRECTORYAction,
                        default='./Tables')

    parser.add_argument('--max-threads',
                        type=int,
                        default=1,
                        help='Number of maximal threads to simultaneously process several files.'
                             'Default is one as sequential processing.')

    parser.add_argument('cmip6_table',
                        help='Specify the CMIP6 CMOR tables path (JSON file) or CMIP6 table file.'
                             'Default is "./Tables".',
                        action=DIRECTORYAction,
                        default='./Tables')

    parser.add_argument('input',
                        help='Input CMIP6 netCDF data to validate (ex: clisccp_cfMon_DcppC22_NICAM_gn_200001-200001.nc.'
                             'If a directory is submitted all netCDF recusively found will be validate independently.',
                        nargs='+',
                        action=INPUTAction)

#    parser.add_argument('outfile',
#                        help='Output file (default stdout)',
#                        type=argparse.FileType('w'),
#                        default=sys.stdout)

    # Check command-line error
    try:
        args = parser.parse_args()
    except argparse.ArgumentTypeError as errmsg:
        print >> sys.stderr, str(errmsg)
        return 1
    except SystemExit:
        return 1

    if hasattr(args,"table_path"):
        cmip6_table=args.table_path

    # Collects netCDF files for process
    sources = Collector(args.input, data=args.cmip6_table)
    if args.max_threads > 1:
        # Create pool of processes
        pool = Pool(int(args.max_threads))
        # Run processes
        logfiles = list()
        progress = Spinner()
        for logfile in pool.imap(process, sources):
            progress.next()
            logfiles.append(logfile)
        sys.stdout.write('\r\033[K')
        sys.stdout.flush()
        # Print results from logfiles and remove them
        for logfile in set(logfiles):
            with open(logfile, 'r') as f:
                print f.read()
            os.remove(logfile)
        # Close pool of processes
        pool.close()
        pool.join()
    else:
        for source in sources:
            sequential_process(source)


@contextmanager
def RedirectedOutput(to=os.devnull):
    fd_out = sys.stdout.fileno()
    old_stdout = os.fdopen(os.dup(fd_out), 'w')
    fd_err = sys.stderr.fileno()
    old_stderr = os.fdopen(os.dup(fd_err), 'w')
    stream = open(to, 'w')
    sys.stdout.close()
    sys.stderr.close()
    os.dup2(stream.fileno(), fd_out)
    os.dup2(stream.fileno(), fd_err)
    sys.stdout = os.fdopen(fd_out, 'w')
    sys.stderr = os.fdopen(fd_err, 'w')
    try:
        yield
    finally:
        sys.stdout.close()
        sys.stderr.close()
        os.dup2(old_stdout.fileno(), fd_out)
        os.dup2(old_stderr.fileno(), fd_err)
        sys.stdout = os.fdopen(fd_out, 'w')
        sys.stderr = os.fdopen(fd_err, 'w')


if (__name__ == '__main__'):
    sys.exit(main())<|MERGE_RESOLUTION|>--- conflicted
+++ resolved
@@ -424,18 +424,6 @@
         cmip6_cv.check_parentExpID(self.table_id)
         cmip6_cv.check_subExpID(self.table_id)
 
-<<<<<<< HEAD
-        try:
-            if climatology:
-                startimebnds = self.infile.variables['climatology_bnds'][0][0]
-                endtimebnds = self.infile.variables['climatology_bnds'][-1][1]
-            else:
-                startimebnds = self.infile.variables['time_bnds'][0][0]
-                endtimebnds = self.infile.variables['time_bnds'][-1][1]
-        except BaseException:
-            startimebnds = 0
-            endtimebnds = 0
-=======
         startimebnds = 0
         endtimebnds = 0
         if climatology:
@@ -444,7 +432,6 @@
         else:
             startimebnds = self.infile.variables['time_bnds'][0][0]
             endtimebnds = self.infile.variables['time_bnds'][-1][1]
->>>>>>> 29fee3f3
          
         try:
             startime = self.infile.variables['time'][0]
@@ -452,7 +439,6 @@
         except BaseException:
             startime = 0
             endtime = 0
-
         varunits = self.infile.variables[self.var[0]].units
         varmissing = self.infile.variables[self.var[0]]._FillValue[0]
         # -------------------------------------------------
@@ -477,23 +463,6 @@
             self.timeunits,
             fn)
 
-<<<<<<< HEAD
-        if not isinstance(self.dictGbl['branch_time_in_child'], numpy.float64):
-            print bcolors.FAIL
-            print "====================================================================================="
-            print "branch_time_in_child is not a double: ", type(self.dictGbl['branch_time_in_child'])
-            print "====================================================================================="
-            print bcolors.ENDC
-            cmip6_cv.set_CV_Error()
-
-        if not isinstance(self.dictGbl['branch_time_in_parent'], numpy.float64):
-            print bcolors.FAIL
-            print "====================================================================================="
-            print "branch_time_in_parent is not an double: ", type(self.dictGbl['branch_time_in_parent'])
-            print "====================================================================================="
-            print bcolors.ENDC
-            cmip6_cv.set_CV_Error()
-=======
         if 'branch_time_in_child' in self.dictGbl.keys():
             if not isinstance(self.dictGbl['branch_time_in_child'], numpy.float64):
                 print bcolors.FAIL
@@ -511,7 +480,6 @@
                 print "====================================================================================="
                 print bcolors.ENDC
                 cmip6_cv.set_CV_Error()
->>>>>>> 29fee3f3
 
         if not isinstance(self.dictGbl['realization_index'], numpy.ndarray):
             print bcolors.FAIL
@@ -545,9 +513,6 @@
             print bcolors.ENDC
             cmip6_cv.set_CV_Error()
 
-        # -----------------------------
-        # variable attribute comparison
-        # -----------------------------
         prepLIST = cmip6_cv.list_variable_attributes(varid)
         for key in prepLIST:
             if(key == "long_name"):
@@ -559,18 +524,6 @@
                 # Verify that attribute value is equal to file attribute
                 table_value = prepLIST[key]
                 file_value = self.dictVars[key]
-<<<<<<< HEAD
-
-                # PrePARE accept units of 1 or 1.0 so adjust thet table_value
-                # -----------------------------------------------------------
-                if(key == "units"):
-                   if((table_value == "1") and (file_value == "1.0")):
-                       table_value = "1.0"
-                   if((table_value == "1.0") and (file_value == "1")):
-                       table_value = "1"
-
-=======
->>>>>>> 29fee3f3
                 if isinstance(table_value, str) and isinstance(file_value, numpy.ndarray):
                    if(numpy.array([int(value) for value in table_value.split()] == file_value).all()):
                        file_value=True
