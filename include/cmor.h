#ifndef CMOR_H
#define CMOR_H

#define CMOR_VERSION_MAJOR 2
#define CMOR_VERSION_MINOR 3
#define CMOR_VERSION_PATCH 0

#define CMOR_CF_VERSION_MAJOR 1
#define CMOR_CF_VERSION_MINOR 4

#define CMOR_MAX_STRING 1024
#define CMOR_DEF_ATT_STR_LEN 256
#define CMOR_MAX_ELEMENTS 500
#define CMOR_MAX_AXES CMOR_MAX_ELEMENTS*3
#define CMOR_MAX_VARIABLES CMOR_MAX_ELEMENTS
#define CMOR_MAX_GRIDS 100
#define CMOR_MAX_DIMENSIONS 7
#define CMOR_MAX_ATTRIBUTES 100
#define CMOR_MAX_ERRORS 10
#define CMOR_MAX_TABLES 10
#define CMOR_MAX_GRID_ATTRIBUTES 25

#define CMOR_QUIET 0

#define CMOR_EXIT_ON_MAJOR 0
#define CMOR_EXIT 1
#define CMOR_EXIT_ON_WARNING 2

<<<<<<< HEAD
=======
#define CMOR_VERSION_MAJOR 2
#define CMOR_VERSION_MINOR 3
#define CMOR_VERSION_PATCH 0
#define CMOR_CF_VERSION_MAJOR 1
#define CMOR_CF_VERSION_MINOR 4

>>>>>>> 1b68bd52
#define CMOR_WARNING 20
#define CMOR_NORMAL 21
#define CMOR_CRITICAL 22

#define CMOR_N_VALID_CALS 8

#define CMOR_PRESERVE_4 10
#define CMOR_APPEND_4 11
#define CMOR_REPLACE_4 12
#define CMOR_PRESERVE_3 13
#define CMOR_APPEND_3 14
#define CMOR_REPLACE_3 15
#define CMOR_PRESERVE CMOR_PRESERVE_3
#define CMOR_APPEND CMOR_APPEND_3
#define CMOR_REPLACE CMOR_REPLACE_3

extern int USE_NETCDF_4;
extern int CMOR_MODE;
extern int CMOR_TABLE;
extern int CMOR_VERBOSITY;
extern int CMOR_NETCDF_MODE;

extern int cleanup_varid;

extern int cmor_naxes;
extern int cmor_nvars;
extern int cmor_ntables;
extern int cmor_ngrids;

extern int cmor_nerrors;
extern int cmor_nwarnings;

extern char cmor_input_path[CMOR_MAX_STRING];

extern char cmor_traceback_info[CMOR_MAX_STRING];

typedef struct cmor_grid_ {
  int id;
  char mapping[CMOR_MAX_STRING];
  int nattributes;
  char attributes_names[CMOR_MAX_GRID_ATTRIBUTES][CMOR_MAX_STRING];
  double attributes_values[CMOR_MAX_GRID_ATTRIBUTES];
  int axes_ids[CMOR_MAX_DIMENSIONS];
  int original_axes_ids[CMOR_MAX_DIMENSIONS];
  int ndims;
  int istimevarying;
  int nvertices;
  double *lons;
  double *lats;
  double *blons;
  double *blats;
/*   double *area; */
/*   double *volumes; */
  int associated_variables[6]; /* for lon/lat/blon/blat/area/volumes */
} cmor_grid_t;

extern cmor_grid_t cmor_grids[CMOR_MAX_GRIDS];

typedef struct cmor_axis_def_ {
  int table_id;
  int climatology;
  char id[CMOR_MAX_STRING];
  char standard_name[CMOR_MAX_STRING];
  char units[CMOR_MAX_STRING];
  char axis;
  char positive;
  char long_name[CMOR_MAX_STRING];
  char out_name[CMOR_MAX_STRING];
  char type;
  char stored_direction;
  double valid_min;
  double valid_max;
  int n_requested;
  double *requested;
  char *crequested;
  char cname[CMOR_MAX_STRING];
  int n_requested_bounds;
  double *requested_bounds;
  double tolerance;
  double value;
  double bounds_value[2];
  char required[CMOR_MAX_STRING];
  char formula[CMOR_MAX_STRING];
  char convert_to[CMOR_MAX_STRING];
  char z_factors[CMOR_MAX_STRING];
  char z_bounds_factors[CMOR_MAX_STRING];
  char index_only;
  int must_have_bounds;
} cmor_axis_def_t;

typedef struct cmor_axis_ {
  int ref_table_id;
  int ref_axis_id;
  int isgridaxis;
  char axis;
  char iunits[CMOR_MAX_STRING];
  char id[CMOR_MAX_STRING];
  int length;
  double *values;
  double *bounds;
  char **cvalues;
  int revert;
  int offset;
  char type;
  char attributes_values_char[CMOR_MAX_ATTRIBUTES][CMOR_MAX_STRING];
  double attributes_values_num[CMOR_MAX_ATTRIBUTES];
  char attributes_type[CMOR_MAX_ATTRIBUTES]; /*stores attributes type */
  char attributes[CMOR_MAX_ATTRIBUTES][CMOR_MAX_STRING]; /*stores attributes names */
  int nattributes ; /* number of character type attributes */
  int hybrid_in;
  int hybrid_out;
  int store_in_netcdf;
} cmor_axis_t;
extern cmor_axis_t cmor_axes[CMOR_MAX_AXES];

typedef struct cmor_variable_def_ {
  int table_id;
  char id[CMOR_MAX_STRING];
  char standard_name[CMOR_MAX_STRING];
  char units[CMOR_MAX_STRING];
  char cell_methods[CMOR_MAX_STRING];
  char cell_measures[CMOR_MAX_STRING];
  char positive;
  char flag_values[CMOR_MAX_STRING];
  char flag_meanings[CMOR_MAX_STRING];
  char long_name[CMOR_MAX_STRING];
  char comment[CMOR_MAX_STRING];
  int ndims;
  int dimensions[CMOR_MAX_DIMENSIONS];
  char type;
  float valid_min;
  float valid_max;
  float ok_min_mean_abs;
  float ok_max_mean_abs;
  int shuffle;
  int deflate;
  int deflate_level;
  char required[CMOR_MAX_STRING];
  char realm[CMOR_MAX_STRING];
  char frequency[CMOR_MAX_STRING];
  char out_name[CMOR_MAX_STRING];
} cmor_var_def_t;

typedef struct cmor_var_ {
  int self;
  int grid_id;
  int sign;
  int zfactor;
  int ref_table_id;
  int ref_var_id;
  int initialized;
  int closed;
  int nc_var_id;
  int nc_zfactors[CMOR_MAX_VARIABLES];
  int nzfactor;
  int ntimes_written;
  int ntimes_written_coords[10];
  int associated_ids[10];
  int ntimes_written_associated[10];
  int time_nc_id;
  int time_bnds_nc_id;
  char id[CMOR_MAX_STRING];
  int ndims;
  int singleton_ids[CMOR_MAX_DIMENSIONS];
  int axes_ids[CMOR_MAX_DIMENSIONS];
  int original_order[CMOR_MAX_DIMENSIONS];
  char attributes_values_char[CMOR_MAX_ATTRIBUTES][CMOR_MAX_STRING];
  double attributes_values_num[CMOR_MAX_ATTRIBUTES];
  char attributes_type[CMOR_MAX_ATTRIBUTES]; /*stores attributes type */
  char attributes[CMOR_MAX_ATTRIBUTES][CMOR_MAX_STRING]; /*stores attributes names */
  int nattributes ; /* number of  attributes */
  char type;
  char itype;
  double missing;
  double omissing;
  double tolerance;
  float valid_min;
  float valid_max;
  float ok_min_mean_abs;
  float ok_max_mean_abs;
  int shuffle;
  int deflate;
  int deflate_level;
  int nomissing;
  char iunits[CMOR_MAX_STRING];
  char ounits[CMOR_MAX_STRING];
  int isbounds;
  int needsinit; /* need to be init or associated to file */
  int zaxis; /* for z vars, associated axis stored here */
  double *values;
  double first_time;
  double last_time;
  /* double first_bound; */
  /* double last_bound; */
  char base_path[CMOR_MAX_STRING];
  char current_path[CMOR_MAX_STRING];
  char suffix[CMOR_MAX_STRING];
  int suffix_has_date;
} cmor_var_t;

extern cmor_var_t cmor_vars[CMOR_MAX_VARIABLES];

typedef struct cmor_mappings_ {
  int nattributes;
  char id[CMOR_MAX_STRING];
  char attributes_names[CMOR_MAX_GRID_ATTRIBUTES][CMOR_MAX_STRING];
  char coordinates[CMOR_MAX_STRING];
} cmor_mappings_t;

typedef struct cmor_table_ {
  int id;
  int nvars;
  int naxes;
  int nexps;
  int nmappings;
  float cf_version;
  float cmor_version;
  char project_id[CMOR_MAX_STRING];
  char table_id[CMOR_MAX_STRING];
  char expt_ids[CMOR_MAX_ELEMENTS][CMOR_MAX_STRING];
  char sht_expt_ids[CMOR_MAX_ELEMENTS][CMOR_MAX_STRING];
  char date[CMOR_MAX_STRING];
  cmor_axis_def_t axes[CMOR_MAX_ELEMENTS];
  cmor_var_def_t vars[CMOR_MAX_ELEMENTS];
  cmor_mappings_t mappings[CMOR_MAX_ELEMENTS];
  float missing_value;
  double interval;
  char URL[CMOR_MAX_STRING];
  char product[CMOR_MAX_STRING];
  char realm[CMOR_MAX_STRING];
  char path[CMOR_MAX_STRING];
  char required_gbl_att[CMOR_MAX_STRING];
  char frequency[CMOR_MAX_STRING];
  char **forcings;
  int nforcings;
  unsigned char md5[16];
  char generic_levels[CMOR_MAX_ELEMENTS][CMOR_MAX_STRING];
} cmor_table_t;

extern cmor_table_t cmor_tables[CMOR_MAX_TABLES];

typedef struct cmor_dataset_def_ {
  char outpath[CMOR_MAX_STRING];
  char conventions[CMOR_MAX_STRING];
  char attributes_names[CMOR_MAX_ATTRIBUTES][CMOR_MAX_STRING];
  char attributes_values[CMOR_MAX_ATTRIBUTES][CMOR_MAX_STRING];
  int nattributes;
  int realization;
  int leap_year;
  int leap_month;
  int month_lengths[12];
  int initiated;
  int associate_file; /*flag to store associated variables separately */
  int associated_file; /* ncid of associated file */
  char associated_file_name[CMOR_MAX_STRING]; /*associated file path */
  char tracking_id[CMOR_MAX_STRING]; /*associated tracking id */
} cmor_dataset_def;

extern cmor_dataset_def cmor_current_dataset;

/* Now the funcs declarations */
#include "cmor_func_def.h"
#endif<|MERGE_RESOLUTION|>--- conflicted
+++ resolved
@@ -2,7 +2,7 @@
 #define CMOR_H
 
 #define CMOR_VERSION_MAJOR 2
-#define CMOR_VERSION_MINOR 3
+#define CMOR_VERSION_MINOR 4
 #define CMOR_VERSION_PATCH 0
 
 #define CMOR_CF_VERSION_MAJOR 1
@@ -26,15 +26,6 @@
 #define CMOR_EXIT 1
 #define CMOR_EXIT_ON_WARNING 2
 
-<<<<<<< HEAD
-=======
-#define CMOR_VERSION_MAJOR 2
-#define CMOR_VERSION_MINOR 3
-#define CMOR_VERSION_PATCH 0
-#define CMOR_CF_VERSION_MAJOR 1
-#define CMOR_CF_VERSION_MINOR 4
-
->>>>>>> 1b68bd52
 #define CMOR_WARNING 20
 #define CMOR_NORMAL 21
 #define CMOR_CRITICAL 22
