<<<<<<< HEAD
2011-01-24 : updated cmor_set_variable_attrubtes to go thru an 'internal' one
=======
2010-12-17 : fixed bug found by Jamie that didn't pass the correct args in get_var_Attribute
2010-12-16 : added two python test for var with string dimensions
>>>>>>> cd008020
2010-12-06 : turned off udunits2 warnings when reading database in
2010-11-18 : added a '/' after output path for tmp file testing
2010-11-12 : Updated documentation
2010-11-11 : updated pywrapper from Jamie
2010-11-11 : new examples into Makefile for Python
2010-11-11 : added a flag that says need to cal cmor_grid on some axis (site and location)
2010-11-05 : new doc updated by Karl.
2010-11-05 : removed option, for now, to create non-standard calendars because the dates in filenames would be wrong.
2010-11-05 : file_name=True ignored in python if no var_id is passed to it as well.
2010-11-05 : added realm to gridspec file names
2010-11-05 : reverted ext_cell_measures to cell_measures
2010-10-27 : edited the test for permission on output directory, used to fail if you had group write privileges but that wasnt your main group
2010-10-22 : Tagging 2.4.0
2010-10-22 : updated docs to reflect all these changes
2010-10-22 : exposed cmor_set/get/has_variable in Fortran interface, just like Python works only on "string" variables
2010-10-22 : add optional "parent_experiment_rip" to cmor_dataset (C,Fortran,Python)
2010-10-22 : fixed bug with variables using "grids" and singleton dimensions
2010-10-22 : upgraded to 2.4 in devel branch
2010-10-22 : exposed cmor_set_variable_attribute to users in Python
2010-10-22 : cell_measures var attribute is now called ext_cell_measures
2010-10-06 : tagging 2.3
2010-09-29 : Cleaned up error messages, now tries to output var/axis it was working on as well as table used.
2010-09-29 : When value that exceeds valid_min/max is found, now returns location of extreme point instead of first point encountered, as well as actuall coordinates values (not just indices)
2010-09-22 : Joerg found a bug that was due to checking only the refvar.dimension w/o checking the actual tables as well
2010-09-01 : fixed a bug on mac 32bit when reading in net3 version string
2010-09-01 : some vars with grid and singleton dims were wrongly analyzed by cmor_variable has not being defined with the right number of dimmensions.
2010-09-01 : updated doc. Was saying you can pass "none" for units when it really is: ""
2010-09-01 : updated doc. Was wrongly stating you can pass "none" if no missing_value
2010-08-24 : when writing time only variables, the time_bnds would fail to write if passed at cmor_write time.
2010-08-23 : tagging 2.2
2010-08-23 : DRS was wrongly constructed for table Oclim
2010-08-23 : tagging 2.1
2010-08-23 : create_output_path doesn't need to be called b4 cmor_write any more.
2010-08-19 : dimensions were always stored as double regardless of what the table wanted. Fixed
2010-08-19 : go thru cmor_create_path to figure out isfixed and set frequency, even if directory layout is not required.
2010-08-19 : checker: works with version number of format major.minor.patch
2010-08-19 : checker: update git url from wich to fetch md5s tables
2010-08-19 : forcings attribute can now end with notes in between parenthesis
2010-08-18 : added a check for cmor_variables making sure axes/grid ids passed are valid
2010-08-18 : downgraded abs min/max CRITICAL error to NORMAL
2010-08-18 : dowgraded invalid min/max from NORMAL error to WARNING
2010-08-10 : cmor_setup, was initalizing strings beyhond the max number fo elts, cause seg fault with python (loop was to CMOR_MAX_ELEMENTS when it should have been CMOR_MAX_ATTRIBUTES)
2010-06-14 : expanded the CMOR_MAX_GRIDS to 100 form 10. And replaced the "10" in the code with CMOR_MAX_GRIDS
2010-06-14 : updated python example and testtable to work w/o error about abs mean
2010-06-11 : shorten the TestTables to a minimum so they can't be confused with the real one and used in production
2010-06-11 : removed tables unused by examples
2010-06-11 : add ${Prefix}/share to the list of locations where to search for tables
2010-06-09 : removing files related to Tables, moving the Tables dir to TestTables
2010-06-09 : cmor axis entry "requested_bounds" now is also valid used to be "bounds_requested"
2010-06-09 : cmor_axis non-monotnic error was showing incoorect set of bad values
2010-06-09 : changed absolute mean error from CRITICAL to NORMAL if less than an order of magnitude off
2010-06-09 : tables generated with min/max now being 3 sigma (from 2) and (20% form 5%)
2010-06-09 : Coord: depth_coord was wrongly defined as positive up, fixed
2010-06-01 : table generation was sometimes gen same value for valid_min and valid_max, fixed
2010-06-01 : table generation using %.4g instead of %.2g for valid min/max
2010-06-01 : new tables to reflect that
2010-06-01 : updated examples to work with abs min/max from tables
2010-06-01 : edited example to have only 1 file to edit when tweaking the data generation in test fortran/C samples.
2010-06-01 : changed cmor_dataset to trim input arguments, revelant mostly for calendar that was declared as wrong if it had extra spaces
2010-06-01 : fixed error message formating for value less or greater than valid_min/max, now uses nice formatting %.4g instead of unreadable for big numbers: %lf
2010-06-09 : yep
2010-05-28 : Tagging RC10
2010-05-28 : cmor_checker now checks table md5s in file vs the one passed and vs our control online
2010-05-28 : new tables that include the ok_min/max_mean_absolute value
2010-05-28 : reverted file name construction to use first/last time. BUT added precision for daily and higher frequencies
2010-05-28 : fixed a bug in cmor checker when variable entry was "pop" would break
2010-05-28 : fixed default values of noerror in script from True to cmor.CMOR_CRITICAL
2010-05-27 : switch version tagging from svn to git
2010-05-27 : fixed  abug in test patch number of NetCDF3 version i was using = instead of ==
2010-05-25 : trying a new way to store date in file names for Jamie. Probably going to be reverted
2010-05-24 : changed the way the final file name is constructed, uses time bounds if present, otherwise as before uses time values
2010-05-20 : tagging RC9
2010-05-20 : fixed a bug in python interface when converting zfactor bounds array from 2D to the required 1D.
2010-05-20 : "changed sign" was always written in history even when not necessary. Fixed
2010-05-20 : newer tables
2010-05-12 : CMIP5_fx add time dependency, fixed
2010-05-12 : user could pass any calendar name! Now has to match valid ones!
2010-05-11 : updated tables
2010-05-11 : created a xls2csv script MUCH improved my life when Karl changes tables from now on.
2010-05-11 : sigma coord and irregular girds: implemented
2010-05-11 : cmor_close now preserves the original  variable id
2010-05-11 : cmor_zfactor MUST have values if zfactor is not time dependent
2010-04-29 : updated repo to git
2010-04-27 : updated examples to reflect new required things
2010-04-27 : colored Makefile output for fortran testing, makes it eaiser to see what's being tested
2010-04-27 : API changes for Jamie, close_variable can now preserve a variable and redefine it for later use (new file) by user. See doc and test_python_max_variables_2.py for details.
2010-04-27 : when creating new variable, looks for the first available in the list instead of always adding one. This helps preventing users to run into "maximum number of variables" when opeing/closing a lot of files. See test_python_max_variables.py for details.
2010-04-27 : model_id must now match begining of source if CMIP5
2010-04-27 : institute_id is now required in tables
2010-04-27 : changed history from "reverted axes" to "inverted axis"
2010-04-27 : "hyphenized model_id has nor more "-" at the end
2010-04-27 : comment: original_table_comment changed to [project_id]_table_comment where [project_id] is what the table specifies
2010-04-27 : "singleton" replaced with "scalr" in history output
2010-04-27 : zfactor_bnds are now reverted if needed. 
2010-04-27 : "height" scalar dimension is now defined in the file BEFORE the actual variable (so it looks better on an ncdump)
2010-04-27 : "converted type to" was written only to the the last variable (multiple times) instead of the correct variable(s)
2010-04-21 : fixed appendix in doc to reflect newest values of include files
2010-04-21 : fixed ippc_test_code.f90 that somehow stayed CMOR1 for the most part
2010-04-15 : reverted axes did not result in flipping data!
2010-04-02 : updated all examples FORTRAN, C and Python to run with newer tables
2010-04-02 : allowed user to pass 1D bounds for time in cmor.write in Python, automagically converts to 2D
2010-04-02 : updated tables
2010-04-02 : contact is now required (that might change...)
2010-04-02 : removed a test that was wrong and was allowing to define variable with wrong dimension (as long as axis (T) attribute matched)
2010-04-01 : fixed associated_files attribute, the file names are now constructed correctly
2010-03-31 : non_standard calendar must have "non_standard" as calendar name
2010-03-25 : value of forcing is now checked and returns a CRITICAL_ERROR if wrong
2010-03-25 : added parent_Experiment to list of required_global attributes in table
2010-03-24 : fixed a bug when user was declaring multiple zfactor with same name
2010-03-24 : fixed issue for alternate hybrid level being stored as infinite
2010-03-22 : fixed configure with  Jamie's patch
2010-03-22 : fixed alternate_hybrid_sigma code thx to Joerg for spotting the bug
2010-03-22 : fixed a bug in definition of alternate_hybrid_sigma in tables
2010-03-19 : fixed bug when starting from appending file, wasn't reseting the "last_time" written, this caused error when writing time values less than the default -999
2010-03-19 : fixed configure to always add -lm since it wans't added in case of NetCDF3 libary use
2010-03-16 : cleaned test_sophie , some int wasn't intialized
2010-03-16 : Python interface now checks that the data passed somewhat check the expected shape (ignores 1 length dims)
2010-03-12 : cleaned up configure, thx to Stephen Pascoe
2010-03-12 : works for windows messed up files. But the md5 will probably come out wrong in that case
2010-03-12 : tweaked grid table to remove some attributes
2010-03-12 : check validity of parent_experiment_id
2010-03-09 : Now accepting "generic" exp_ids ending with YYYYMMDDHH
2010-03-09 : Storing md5 for Tables used by user, this should help detecting "tweaking of tables"
2010-03-04 : 'rip' convention is now in place no matter if physics_method and _nitialisation_method' are passed or not
2010-03-04 : file suffix no longer allowed for table made for cmor 2.0 and up
2010-03-04 : associated_files attribute is now smart enough to use areacell/volumcell in agreement with cell_measures attribute
2010-03-04 : appending to file fixed, was broken becasue of new DRS
2010-03-04 : axis flipping no checks first vs last values not just first and second, in case we have a bunch of 0. to start.
2010-02-23 : if a critical error happens during cmor_write or cmor_close_variable cleans up the file it was trying to produce
2010-02-23 : cleans up cvalues if they were malloced
2010-02-22 : links against either NetCDF4 or NetCDF3
2010-02-19 : if ref variable defines "positive" and user does not pass it to cmor_variable, changed from WARNING to CRITICAL error[:]
2010-02-19 : checking that "output" directory is indeed a directory and that you have read/write permissions to it
2010-02-19 : added more experiement ids to tables
2010-02-19 : added a note in install file about not mixing 32bit and 64bit compilers (mac transition to 10.6)
2010-02-18 : fixed a bug with variable not being completely cleared after closing/setup.
2010-02-18 : added possibility of "cell_measures" attribute.
2010-02-18 : fixed MAJOR bug with grids, all reference tables were mixed, it was a miracle it even worked on examples.
2010-02-17 : added Tables/CMIP5_grids file that contains "irregular" grid informations
2010-02-17 : fixed bug when comparing exp_id with the ones in the table
2010-02-17 : fixed "must have bounds check" was returning an error when user was sending time values via axis definition.
2010-02-17 : do not store "positive" attribute on variables any longer.
2010-02-16 : fixed tables_generator and updated tables
2010-02-09 : cleaned-up table genrators add_dims2.txt
2010-02-09 : for "region" (char) coordinates, now recognizes "coords_attrib" table definiton which defines name of the coordinate variable (still geo_'coord' if not defined)
2010-02-01 : removed warnings in _cmormodule.c
2010-02-01 : fixed error in cf3hr table
2010-02-01 : fixed a small leak in python wrapper
2010-02-01 : added some python example to the test suite
2010-01-28 : fixed add_dims.txt (hybrid stuff) tables
2010-01-28 : zfactors can now reference to axis values in formula
2010-01-20 : fixed tables generator. Dims are not repeated anymore. fixed "climatology" keyword for dime time2
2010-01-17 : add "eq" unit to udunits2 not convertible to anything, but won't die when reading in from tables
2010-01-15 : newer table containing ocean sigma coords and some updtes from Karl
2010-01-06 : added option to turn off coloring : --disable-color
2010-01-05 : reset default values for shuffle/deflate/defalte_level to 0 (can be changed via table)
2010-01-05 : fixed table generator to replace zlevel with appropriate alevel or olevel
2010-01-05 : added colors to output to easily spot error and warnings
2010-01-04 : added traceback through C calls
2009-12-22 : model_id can now contain any character BUT they will be converted to "-" in directory structure
2009-12-22 : exposed cmor_set_cur_dataset_attribute
2009-12-22 : newer set of tables
2009-12-22 : documented above changes into CMOR users guide
2009-11-25 : updated acknowledgment
2009-11-25 : history is not copied over multiple times any longer
2009-11-25 : CMOR checker now checks for file directory structure
2009-11-23 : updated documentation to reflect nvertices argument to Fortran and python. Also added this optional arg to python
2009-11-23 : fixed bug for python wrapper that had the missing_value converted to the wrong type
2009-11-22 : preserve mode fixed (can't know the name of the final file until closing, it now checks then as well)
2009-11-22 : time varying grids are now accepted, see cmor_time_varying_grid_coordinate new function
2009-11-22 : put back in use of nc-config at build time, which should allow for misc builds of netcdf
2009-11-10 : allowed fortran to write fixed field (no time) w/o passing ntimes_passed=0
2009-11-10 : now catching grid defined with time varying axes, not allowed at the moment
2009-11-10 : fixed bug spoted by Kostas, when zfactor axis was created w/o bounds extra attributes were added to the previous dimension
2009-11-10 : improved error messages when incompatible units in cmor_axes and cmor_variables
2009-11-09 : updated python interface's keywords for cmor.variable: axes is now axis_ids and missing is now missing_value, this make it the same as C and Fortran versions
2009-11-05 : unique id generated by uuid is now different fr each file (instead of being the same for every var generated nder a call to cmor_dataset). Appending to files will now change the tracking_id (uuid) number
2009-11-05 : cmor_create_output_directory now return 1 in C only if the variable is a fixed frequency, no changes for Fortran and Python
2009-11-05 : 30min frequency renamed "subhr"
2009-11-05 : examples adapted to reflect new directory/names structure
2009-11-05 : "output" directory added to directory structure between "project_id" and "institution_id" dirs, to prepare for future "derived" products
2009-11-05 : Newer CMOR tables
2009-11-05 : fixed fields are stored under realization "0" no matter which realization number is passed
2009-11-05 : "fixed" is now "fx"
2009-11-05 : removed area from cmor_grid, it is now supposed to be stored in a separate file
2009-11-05 : updated "associated_files" to point to the gridspec/cellArea/cellVolume files + baseURL instead of "self"
2009-10-20 : fixed paramters type for fortran they used to be real where integer was needed
2009-10-15 : Patch from Jamie Kettleborough that fixes a bug in cmor.write that was returning incomplete bounds
2009-08-25 : Fixed a bug with cell_method that would always add interval even if user did not pass it.
2009-08-25 : Updated documenation of cmor_write to reflect the cell_method order difference in Fortran vs C/Python
2009-08-25 : fixed a bug with python interface when passing 1 time slice bounds only.
2009-08-25 : nc-config flags are different from 1 version unitl another, so until it is stabalized, commented code out
2009-08-25 : Fixed a typo in doc of cmor_setup
2009-08-24 : Tagged as release candidate 3
2009-08-24 : Fixed a bug with realms being mangled with memory while construcitng path, added jamie's test for it
2009-08-24 : Edited configure.ac to take advantage of nc-config if present
2009-08-24 : Added this file RELEASES-NOTES<|MERGE_RESOLUTION|>--- conflicted
+++ resolved
@@ -1,9 +1,6 @@
-<<<<<<< HEAD
 2011-01-24 : updated cmor_set_variable_attrubtes to go thru an 'internal' one
-=======
 2010-12-17 : fixed bug found by Jamie that didn't pass the correct args in get_var_Attribute
 2010-12-16 : added two python test for var with string dimensions
->>>>>>> cd008020
 2010-12-06 : turned off udunits2 warnings when reading database in
 2010-11-18 : added a '/' after output path for tmp file testing
 2010-11-12 : Updated documentation
