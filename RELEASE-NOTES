<<<<<<< HEAD
2010-12-17 : when passing character type axes, checking output is suppposed to be character
=======
2011-01-25 : path produced w/o '/' or weird characters
2011-01-25 : cannot set global attribute if it is an attribute that can be set via cmor_dataset
2011-01-25 : cannot set var attribute after var has been created into nc file
2011-01-25 : cannot set var attribute if it is settable via cmor_variable
2011-01-25 : can handle "character type" singleton dimensions
2011-01-25 : does not stores units on character typevariables
2011-01-24 : cmor_axes, interval check cleanup errormessage, now specifies which units the diff calaculated is in.
2011-01-24 : updated cmor_set_variable_attrubtes to go thru an 'internal' one
>>>>>>> 76e27f80
2010-12-17 : fixed bug found by Jamie that didn't pass the correct args in get_var_Attribute
2010-12-16 : added two python test for var with string dimensions
2010-12-06 : turned off udunits2 warnings when reading database in
2010-11-18 : added a '/' after output path for tmp file testing
2010-11-12 : Updated documentation
2010-11-11 : updated pywrapper from Jamie
2010-11-11 : new examples into Makefile for Python
2010-11-11 : added a flag that says need to cal cmor_grid on some axis (site and location)
2010-11-05 : new doc updated by Karl.
2010-11-05 : removed option, for now, to create non-standard calendars because the dates in filenames would be wrong.
2010-11-05 : file_name=True ignored in python if no var_id is passed to it as well.
2010-11-05 : added realm to gridspec file names
2010-11-05 : reverted ext_cell_measures to cell_measures
2010-10-27 : edited the test for permission on output directory, used to fail if you had group write privileges but that wasnt your main group
2010-10-22 : Tagging 2.4.0
2010-10-22 : updated docs to reflect all these changes
2010-10-22 : exposed cmor_set/get/has_variable in Fortran interface, just like Python works only on "string" variables
2010-10-22 : add optional "parent_experiment_rip" to cmor_dataset (C,Fortran,Python)
2010-10-22 : fixed bug with variables using "grids" and singleton dimensions
2010-10-22 : upgraded to 2.4 in devel branch
2010-10-22 : exposed cmor_set_variable_attribute to users in Python
2010-10-22 : cell_measures var attribute is now called ext_cell_measures
2010-10-06 : tagging 2.3
2010-09-29 : Cleaned up error messages, now tries to output var/axis it was working on as well as table used.
2010-09-29 : When value that exceeds valid_min/max is found, now returns location of extreme point instead of first point encountered, as well as actuall coordinates values (not just indices)
2010-09-22 : Joerg found a bug that was due to checking only the refvar.dimension w/o checking the actual tables as well
2010-09-01 : fixed a bug on mac 32bit when reading in net3 version string
2010-09-01 : some vars with grid and singleton dims were wrongly analyzed by cmor_variable has not being defined with the right number of dimmensions.
2010-09-01 : updated doc. Was saying you can pass "none" for units when it really is: ""
2010-09-01 : updated doc. Was wrongly stating you can pass "none" if no missing_value
2010-08-24 : when writing time only variables, the time_bnds would fail to write if passed at cmor_write time.
2010-08-23 : tagging 2.2
2010-08-23 : DRS was wrongly constructed for table Oclim
2010-08-23 : tagging 2.1
2010-08-23 : create_output_path doesn't need to be called b4 cmor_write any more.
2010-08-19 : dimensions were always stored as double regardless of what the table wanted. Fixed
2010-08-19 : go thru cmor_create_path to figure out isfixed and set frequency, even if directory layout is not required.
2010-08-19 : checker: works with version number of format major.minor.patch
2010-08-19 : checker: update git url from wich to fetch md5s tables
2010-08-19 : forcings attribute can now end with notes in between parenthesis
2010-08-18 : added a check for cmor_variables making sure axes/grid ids passed are valid
2010-08-18 : downgraded abs min/max CRITICAL error to NORMAL
2010-08-18 : dowgraded invalid min/max from NORMAL error to WARNING
2010-08-10 : cmor_setup, was initalizing strings beyhond the max number fo elts, cause seg fault with python (loop was to CMOR_MAX_ELEMENTS when it should have been CMOR_MAX_ATTRIBUTES)
2010-06-14 : expanded the CMOR_MAX_GRIDS to 100 form 10. And replaced the "10" in the code with CMOR_MAX_GRIDS
2010-06-14 : updated python example and testtable to work w/o error about abs mean
2010-06-11 : shorten the TestTables to a minimum so they can't be confused with the real one and used in production
2010-06-11 : removed tables unused by examples
2010-06-11 : add ${Prefix}/share to the list of locations where to search for tables
2010-06-09 : removing files related to Tables, moving the Tables dir to TestTables
2010-06-09 : cmor axis entry "requested_bounds" now is also valid used to be "bounds_requested"
2010-06-09 : cmor_axis non-monotnic error was showing incoorect set of bad values
2010-06-09 : changed absolute mean error from CRITICAL to NORMAL if less than an order of magnitude off
2010-06-09 : tables generated with min/max now being 3 sigma (from 2) and (20% form 5%)
2010-06-09 : Coord: depth_coord was wrongly defined as positive up, fixed
2010-06-01 : table generation was sometimes gen same value for valid_min and valid_max, fixed
2010-06-01 : table generation using %.4g instead of %.2g for valid min/max
2010-06-01 : new tables to reflect that
2010-06-01 : updated examples to work with abs min/max from tables
2010-06-01 : edited example to have only 1 file to edit when tweaking the data generation in test fortran/C samples.
2010-06-01 : changed cmor_dataset to trim input arguments, revelant mostly for calendar that was declared as wrong if it had extra spaces
2010-06-01 : fixed error message formating for value less or greater than valid_min/max, now uses nice formatting %.4g instead of unreadable for big numbers: %lf
2010-06-09 : yep
2010-05-28 : Tagging RC10
2010-05-28 : cmor_checker now checks table md5s in file vs the one passed and vs our control online
2010-05-28 : new tables that include the ok_min/max_mean_absolute value
2010-05-28 : reverted file name construction to use first/last time. BUT added precision for daily and higher frequencies
2010-05-28 : fixed a bug in cmor checker when variable entry was "pop" would break
2010-05-28 : fixed default values of noerror in script from True to cmor.CMOR_CRITICAL
2010-05-27 : switch version tagging from svn to git
2010-05-27 : fixed  abug in test patch number of NetCDF3 version i was using = instead of ==
2010-05-25 : trying a new way to store date in file names for Jamie. Probably going to be reverted
2010-05-24 : changed the way the final file name is constructed, uses time bounds if present, otherwise as before uses time values
2010-05-20 : tagging RC9
2010-05-20 : fixed a bug in python interface when converting zfactor bounds array from 2D to the required 1D.
2010-05-20 : "changed sign" was always written in history even when not necessary. Fixed
2010-05-20 : newer tables
2010-05-12 : CMIP5_fx add time dependency, fixed
2010-05-12 : user could pass any calendar name! Now has to match valid ones!
2010-05-11 : updated tables
2010-05-11 : created a xls2csv script MUCH improved my life when Karl changes tables from now on.
2010-05-11 : sigma coord and irregular girds: implemented
2010-05-11 : cmor_close now preserves the original  variable id
2010-05-11 : cmor_zfactor MUST have values if zfactor is not time dependent
2010-04-29 : updated repo to git
2010-04-27 : updated examples to reflect new required things
2010-04-27 : colored Makefile output for fortran testing, makes it eaiser to see what's being tested
2010-04-27 : API changes for Jamie, close_variable can now preserve a variable and redefine it for later use (new file) by user. See doc and test_python_max_variables_2.py for details.
2010-04-27 : when creating new variable, looks for the first available in the list instead of always adding one. This helps preventing users to run into "maximum number of variables" when opeing/closing a lot of files. See test_python_max_variables.py for details.
2010-04-27 : model_id must now match begining of source if CMIP5
2010-04-27 : institute_id is now required in tables
2010-04-27 : changed history from "reverted axes" to "inverted axis"
2010-04-27 : "hyphenized model_id has nor more "-" at the end
2010-04-27 : comment: original_table_comment changed to [project_id]_table_comment where [project_id] is what the table specifies
2010-04-27 : "singleton" replaced with "scalr" in history output
2010-04-27 : zfactor_bnds are now reverted if needed. 
2010-04-27 : "height" scalar dimension is now defined in the file BEFORE the actual variable (so it looks better on an ncdump)
2010-04-27 : "converted type to" was written only to the the last variable (multiple times) instead of the correct variable(s)
2010-04-21 : fixed appendix in doc to reflect newest values of include files
2010-04-21 : fixed ippc_test_code.f90 that somehow stayed CMOR1 for the most part
2010-04-15 : reverted axes did not result in flipping data!
2010-04-02 : updated all examples FORTRAN, C and Python to run with newer tables
2010-04-02 : allowed user to pass 1D bounds for time in cmor.write in Python, automagically converts to 2D
2010-04-02 : updated tables
2010-04-02 : contact is now required (that might change...)
2010-04-02 : removed a test that was wrong and was allowing to define variable with wrong dimension (as long as axis (T) attribute matched)
2010-04-01 : fixed associated_files attribute, the file names are now constructed correctly
2010-03-31 : non_standard calendar must have "non_standard" as calendar name
2010-03-25 : value of forcing is now checked and returns a CRITICAL_ERROR if wrong
2010-03-25 : added parent_Experiment to list of required_global attributes in table
2010-03-24 : fixed a bug when user was declaring multiple zfactor with same name
2010-03-24 : fixed issue for alternate hybrid level being stored as infinite
2010-03-22 : fixed configure with  Jamie's patch
2010-03-22 : fixed alternate_hybrid_sigma code thx to Joerg for spotting the bug
2010-03-22 : fixed a bug in definition of alternate_hybrid_sigma in tables
2010-03-19 : fixed bug when starting from appending file, wasn't reseting the "last_time" written, this caused error when writing time values less than the default -999
2010-03-19 : fixed configure to always add -lm since it wans't added in case of NetCDF3 libary use
2010-03-16 : cleaned test_sophie , some int wasn't intialized
2010-03-16 : Python interface now checks that the data passed somewhat check the expected shape (ignores 1 length dims)
2010-03-12 : cleaned up configure, thx to Stephen Pascoe
2010-03-12 : works for windows messed up files. But the md5 will probably come out wrong in that case
2010-03-12 : tweaked grid table to remove some attributes
2010-03-12 : check validity of parent_experiment_id
2010-03-09 : Now accepting "generic" exp_ids ending with YYYYMMDDHH
2010-03-09 : Storing md5 for Tables used by user, this should help detecting "tweaking of tables"
2010-03-04 : 'rip' convention is now in place no matter if physics_method and _nitialisation_method' are passed or not
2010-03-04 : file suffix no longer allowed for table made for cmor 2.0 and up
2010-03-04 : associated_files attribute is now smart enough to use areacell/volumcell in agreement with cell_measures attribute
2010-03-04 : appending to file fixed, was broken becasue of new DRS
2010-03-04 : axis flipping no checks first vs last values not just first and second, in case we have a bunch of 0. to start.
2010-02-23 : if a critical error happens during cmor_write or cmor_close_variable cleans up the file it was trying to produce
2010-02-23 : cleans up cvalues if they were malloced
2010-02-22 : links against either NetCDF4 or NetCDF3
2010-02-19 : if ref variable defines "positive" and user does not pass it to cmor_variable, changed from WARNING to CRITICAL error[:]
2010-02-19 : checking that "output" directory is indeed a directory and that you have read/write permissions to it
2010-02-19 : added more experiement ids to tables
2010-02-19 : added a note in install file about not mixing 32bit and 64bit compilers (mac transition to 10.6)
2010-02-18 : fixed a bug with variable not being completely cleared after closing/setup.
2010-02-18 : added possibility of "cell_measures" attribute.
2010-02-18 : fixed MAJOR bug with grids, all reference tables were mixed, it was a miracle it even worked on examples.
2010-02-17 : added Tables/CMIP5_grids file that contains "irregular" grid informations
2010-02-17 : fixed bug when comparing exp_id with the ones in the table
2010-02-17 : fixed "must have bounds check" was returning an error when user was sending time values via axis definition.
2010-02-17 : do not store "positive" attribute on variables any longer.
2010-02-16 : fixed tables_generator and updated tables
2010-02-09 : cleaned-up table genrators add_dims2.txt
2010-02-09 : for "region" (char) coordinates, now recognizes "coords_attrib" table definiton which defines name of the coordinate variable (still geo_'coord' if not defined)
2010-02-01 : removed warnings in _cmormodule.c
2010-02-01 : fixed error in cf3hr table
2010-02-01 : fixed a small leak in python wrapper
2010-02-01 : added some python example to the test suite
2010-01-28 : fixed add_dims.txt (hybrid stuff) tables
2010-01-28 : zfactors can now reference to axis values in formula
2010-01-20 : fixed tables generator. Dims are not repeated anymore. fixed "climatology" keyword for dime time2
2010-01-17 : add "eq" unit to udunits2 not convertible to anything, but won't die when reading in from tables
2010-01-15 : newer table containing ocean sigma coords and some updtes from Karl
2010-01-06 : added option to turn off coloring : --disable-color
2010-01-05 : reset default values for shuffle/deflate/defalte_level to 0 (can be changed via table)
2010-01-05 : fixed table generator to replace zlevel with appropriate alevel or olevel
2010-01-05 : added colors to output to easily spot error and warnings
2010-01-04 : added traceback through C calls
2009-12-22 : model_id can now contain any character BUT they will be converted to "-" in directory structure
2009-12-22 : exposed cmor_set_cur_dataset_attribute
2009-12-22 : newer set of tables
2009-12-22 : documented above changes into CMOR users guide
2009-11-25 : updated acknowledgment
2009-11-25 : history is not copied over multiple times any longer
2009-11-25 : CMOR checker now checks for file directory structure
2009-11-23 : updated documentation to reflect nvertices argument to Fortran and python. Also added this optional arg to python
2009-11-23 : fixed bug for python wrapper that had the missing_value converted to the wrong type
2009-11-22 : preserve mode fixed (can't know the name of the final file until closing, it now checks then as well)
2009-11-22 : time varying grids are now accepted, see cmor_time_varying_grid_coordinate new function
2009-11-22 : put back in use of nc-config at build time, which should allow for misc builds of netcdf
2009-11-10 : allowed fortran to write fixed field (no time) w/o passing ntimes_passed=0
2009-11-10 : now catching grid defined with time varying axes, not allowed at the moment
2009-11-10 : fixed bug spoted by Kostas, when zfactor axis was created w/o bounds extra attributes were added to the previous dimension
2009-11-10 : improved error messages when incompatible units in cmor_axes and cmor_variables
2009-11-09 : updated python interface's keywords for cmor.variable: axes is now axis_ids and missing is now missing_value, this make it the same as C and Fortran versions
2009-11-05 : unique id generated by uuid is now different fr each file (instead of being the same for every var generated nder a call to cmor_dataset). Appending to files will now change the tracking_id (uuid) number
2009-11-05 : cmor_create_output_directory now return 1 in C only if the variable is a fixed frequency, no changes for Fortran and Python
2009-11-05 : 30min frequency renamed "subhr"
2009-11-05 : examples adapted to reflect new directory/names structure
2009-11-05 : "output" directory added to directory structure between "project_id" and "institution_id" dirs, to prepare for future "derived" products
2009-11-05 : Newer CMOR tables
2009-11-05 : fixed fields are stored under realization "0" no matter which realization number is passed
2009-11-05 : "fixed" is now "fx"
2009-11-05 : removed area from cmor_grid, it is now supposed to be stored in a separate file
2009-11-05 : updated "associated_files" to point to the gridspec/cellArea/cellVolume files + baseURL instead of "self"
2009-10-20 : fixed paramters type for fortran they used to be real where integer was needed
2009-10-15 : Patch from Jamie Kettleborough that fixes a bug in cmor.write that was returning incomplete bounds
2009-08-25 : Fixed a bug with cell_method that would always add interval even if user did not pass it.
2009-08-25 : Updated documenation of cmor_write to reflect the cell_method order difference in Fortran vs C/Python
2009-08-25 : fixed a bug with python interface when passing 1 time slice bounds only.
2009-08-25 : nc-config flags are different from 1 version unitl another, so until it is stabalized, commented code out
2009-08-25 : Fixed a typo in doc of cmor_setup
2009-08-24 : Tagged as release candidate 3
2009-08-24 : Fixed a bug with realms being mangled with memory while construcitng path, added jamie's test for it
2009-08-24 : Edited configure.ac to take advantage of nc-config if present
2009-08-24 : Added this file RELEASES-NOTES<|MERGE_RESOLUTION|>--- conflicted
+++ resolved
@@ -1,6 +1,4 @@
-<<<<<<< HEAD
-2010-12-17 : when passing character type axes, checking output is suppposed to be character
-=======
+2011-01-31 : releasing 2.5.3
 2011-01-25 : path produced w/o '/' or weird characters
 2011-01-25 : cannot set global attribute if it is an attribute that can be set via cmor_dataset
 2011-01-25 : cannot set var attribute after var has been created into nc file
@@ -9,7 +7,7 @@
 2011-01-25 : does not stores units on character typevariables
 2011-01-24 : cmor_axes, interval check cleanup errormessage, now specifies which units the diff calaculated is in.
 2011-01-24 : updated cmor_set_variable_attrubtes to go thru an 'internal' one
->>>>>>> 76e27f80
+2010-12-17 : when passing character type axes, checking output is suppposed to be character
 2010-12-17 : fixed bug found by Jamie that didn't pass the correct args in get_var_Attribute
 2010-12-16 : added two python test for var with string dimensions
 2010-12-06 : turned off udunits2 warnings when reading database in
