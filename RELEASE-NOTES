<<<<<<< HEAD
2012-12-14 : Tagging 2.9.0
2013-11-20 : Merged Jamie's branch fixes #4
2013-11-20 : Make sure -lm is in C test compile line
=======
2013-12-03 : Tagging 2.9.1 for official release
>>>>>>> 763c0719
2013-06-09 : Fixed Jamie's bug for limited area
2013-06-05 : Fixed time gap
2013-06-05 : Fixed free issue (thx Jamie for patch)
2013-06-05 : Fixed first/last_bound issue with appending files and store_with
2012-12-14 : Tagging 2.8.2
2012-12-14 : Fixed a bug in py wrapper where some list object where decref where they shouldn't leading to memory leaks, thanks Jamie and al. for this bug fix
2012-01-30 : Tagging 2.8.1
2012-01-30 : climatological files now end wirh -clim.nc instead of _clim.nc
2011-11-08 : Tagging 2.8.0
2011-11-08 : Realized there was a difference in calendar names between cdtime and the CF conventions. CMOR now maps correctly the CF names to the cdtime names for correct internal processing.
2011-10-24 : Removed the treatlon in case 'X' axis has units not in degrees
2011-06-23 : Tagging 2.7.1
2011-06-23 : removing sloppy print statements in python wrap
2011-06-21 : Tagging 2.7.0
2011-06-21 : Fixed bug using the wrong dims for checking validity of arrays in fortran interface - for vertices-
2011-06-13 : Tagging 2.6.1
2011-06-13 : Fixed bug triggering wrong warning on bounds being at the beg/end of month
2011-05-26 : File name for subhourly were wrongly constructed, upped version to 2.6
2011-05-24 : when we decide to add the extra time precision in the file name only for less than 6hr, i did this only for the first time, not the second one... Fixed.
2011-04-27 : Tagging 2.5.9
2011-04-27 : fixed file name for climatologies, last bounds was set improperly
2011-04-26 : was setting coordinates attribute multiple times, now first check if the bit we are trying to add is already in
2011-04-11 : releasing 2.5.8
2011-04-07 : only adding extra time precision in file names if it is < 6hr instead of 1 day
2011-04-05 : not overwriting user time values in climatology case
2011-02-25 : releasing 2.5.7
2011-02-25 : fixed bug for dims of length one where bounds needed to be flliped, it used to raise an unwarranted error
2011-02-23 : releasing 2.5.6
2011-02-23 : got cmor_set_variable_attribute to actually do something and not raise error all the time, thx to Larry Solheim to spot this.
2011-02-23 : fixed issue when writing 1 time step at a time for climatological means, issue could led to seg fault and bad final file names, thx to Koji Ogochi to spot this one.
2011-02-16 : releasing 2.5.5
2011-02-16 : added process id to temporary file names so that code can be run via mpi
2011-02-02 : releasing 2.5.4
2011-02-02 : fixed a memory issue in the Python API for get_variable_attribute and has_variable_attribute
2011-01-31 : releasing 2.5.3
2011-01-25 : path produced w/o '/' or weird characters
2011-01-25 : cannot set global attribute if it is an attribute that can be set via cmor_dataset
2011-01-25 : cannot set var attribute after var has been created into nc file
2011-01-25 : cannot set var attribute if it is settable via cmor_variable
2011-01-25 : can handle "character type" singleton dimensions
2011-01-25 : does not stores units on character typevariables
2011-01-24 : cmor_axes, interval check cleanup errormessage, now specifies which units the diff calaculated is in.
2011-01-24 : updated cmor_set_variable_attrubtes to go thru an 'internal' one
2010-12-17 : when passing character type axes, checking output is suppposed to be character
2010-12-17 : fixed bug found by Jamie that didn't pass the correct args in get_var_Attribute
2010-12-16 : added two python test for var with string dimensions
2010-12-06 : turned off udunits2 warnings when reading database in
2010-11-18 : added a '/' after output path for tmp file testing
2010-11-12 : Updated documentation
2010-11-11 : updated pywrapper from Jamie
2010-11-11 : new examples into Makefile for Python
2010-11-11 : added a flag that says need to cal cmor_grid on some axis (site and location)
2010-11-05 : new doc updated by Karl.
2010-11-05 : removed option, for now, to create non-standard calendars because the dates in filenames would be wrong.
2010-11-05 : file_name=True ignored in python if no var_id is passed to it as well.
2010-11-05 : added realm to gridspec file names
2010-11-05 : reverted ext_cell_measures to cell_measures
2010-10-27 : edited the test for permission on output directory, used to fail if you had group write privileges but that wasnt your main group
2010-10-22 : Tagging 2.4.0
2010-10-22 : updated docs to reflect all these changes
2010-10-22 : exposed cmor_set/get/has_variable in Fortran interface, just like Python works only on "string" variables
2010-10-22 : add optional "parent_experiment_rip" to cmor_dataset (C,Fortran,Python)
2010-10-22 : fixed bug with variables using "grids" and singleton dimensions
2010-10-22 : upgraded to 2.4 in devel branch
2010-10-22 : exposed cmor_set_variable_attribute to users in Python
2010-10-22 : cell_measures var attribute is now called ext_cell_measures
2010-10-06 : tagging 2.3
2010-09-29 : Cleaned up error messages, now tries to output var/axis it was working on as well as table used.
2010-09-29 : When value that exceeds valid_min/max is found, now returns location of extreme point instead of first point encountered, as well as actuall coordinates values (not just indices)
2010-09-22 : Joerg found a bug that was due to checking only the refvar.dimension w/o checking the actual tables as well
2010-09-01 : fixed a bug on mac 32bit when reading in net3 version string
2010-09-01 : some vars with grid and singleton dims were wrongly analyzed by cmor_variable has not being defined with the right number of dimmensions.
2010-09-01 : updated doc. Was saying you can pass "none" for units when it really is: ""
2010-09-01 : updated doc. Was wrongly stating you can pass "none" if no missing_value
2010-08-24 : when writing time only variables, the time_bnds would fail to write if passed at cmor_write time.
2010-08-23 : tagging 2.2
2010-08-23 : DRS was wrongly constructed for table Oclim
2010-08-23 : tagging 2.1
2010-08-23 : create_output_path doesn't need to be called b4 cmor_write any more.
2010-08-19 : dimensions were always stored as double regardless of what the table wanted. Fixed
2010-08-19 : go thru cmor_create_path to figure out isfixed and set frequency, even if directory layout is not required.
2010-08-19 : checker: works with version number of format major.minor.patch
2010-08-19 : checker: update git url from wich to fetch md5s tables
2010-08-19 : forcings attribute can now end with notes in between parenthesis
2010-08-18 : added a check for cmor_variables making sure axes/grid ids passed are valid
2010-08-18 : downgraded abs min/max CRITICAL error to NORMAL
2010-08-18 : dowgraded invalid min/max from NORMAL error to WARNING
2010-08-10 : cmor_setup, was initalizing strings beyhond the max number fo elts, cause seg fault with python (loop was to CMOR_MAX_ELEMENTS when it should have been CMOR_MAX_ATTRIBUTES)
2010-06-14 : expanded the CMOR_MAX_GRIDS to 100 form 10. And replaced the "10" in the code with CMOR_MAX_GRIDS
2010-06-14 : updated python example and testtable to work w/o error about abs mean
2010-06-11 : shorten the TestTables to a minimum so they can't be confused with the real one and used in production
2010-06-11 : removed tables unused by examples
2010-06-11 : add ${Prefix}/share to the list of locations where to search for tables
2010-06-09 : removing files related to Tables, moving the Tables dir to TestTables
2010-06-09 : cmor axis entry "requested_bounds" now is also valid used to be "bounds_requested"
2010-06-09 : cmor_axis non-monotnic error was showing incoorect set of bad values
2010-06-09 : changed absolute mean error from CRITICAL to NORMAL if less than an order of magnitude off
2010-06-09 : tables generated with min/max now being 3 sigma (from 2) and (20% form 5%)
2010-06-09 : Coord: depth_coord was wrongly defined as positive up, fixed
2010-06-01 : table generation was sometimes gen same value for valid_min and valid_max, fixed
2010-06-01 : table generation using %.4g instead of %.2g for valid min/max
2010-06-01 : new tables to reflect that
2010-06-01 : updated examples to work with abs min/max from tables
2010-06-01 : edited example to have only 1 file to edit when tweaking the data generation in test fortran/C samples.
2010-06-01 : changed cmor_dataset to trim input arguments, revelant mostly for calendar that was declared as wrong if it had extra spaces
2010-06-01 : fixed error message formating for value less or greater than valid_min/max, now uses nice formatting %.4g instead of unreadable for big numbers: %lf
2010-06-09 : yep
2010-05-28 : Tagging RC10
2010-05-28 : cmor_checker now checks table md5s in file vs the one passed and vs our control online
2010-05-28 : new tables that include the ok_min/max_mean_absolute value
2010-05-28 : reverted file name construction to use first/last time. BUT added precision for daily and higher frequencies
2010-05-28 : fixed a bug in cmor checker when variable entry was "pop" would break
2010-05-28 : fixed default values of noerror in script from True to cmor.CMOR_CRITICAL
2010-05-27 : switch version tagging from svn to git
2010-05-27 : fixed  abug in test patch number of NetCDF3 version i was using = instead of ==
2010-05-25 : trying a new way to store date in file names for Jamie. Probably going to be reverted
2010-05-24 : changed the way the final file name is constructed, uses time bounds if present, otherwise as before uses time values
2010-05-20 : tagging RC9
2010-05-20 : fixed a bug in python interface when converting zfactor bounds array from 2D to the required 1D.
2010-05-20 : "changed sign" was always written in history even when not necessary. Fixed
2010-05-20 : newer tables
2010-05-12 : CMIP5_fx add time dependency, fixed
2010-05-12 : user could pass any calendar name! Now has to match valid ones!
2010-05-11 : updated tables
2010-05-11 : created a xls2csv script MUCH improved my life when Karl changes tables from now on.
2010-05-11 : sigma coord and irregular girds: implemented
2010-05-11 : cmor_close now preserves the original  variable id
2010-05-11 : cmor_zfactor MUST have values if zfactor is not time dependent
2010-04-29 : updated repo to git
2010-04-27 : updated examples to reflect new required things
2010-04-27 : colored Makefile output for fortran testing, makes it eaiser to see what's being tested
2010-04-27 : API changes for Jamie, close_variable can now preserve a variable and redefine it for later use (new file) by user. See doc and test_python_max_variables_2.py for details.
2010-04-27 : when creating new variable, looks for the first available in the list instead of always adding one. This helps preventing users to run into "maximum number of variables" when opeing/closing a lot of files. See test_python_max_variables.py for details.
2010-04-27 : model_id must now match begining of source if CMIP5
2010-04-27 : institute_id is now required in tables
2010-04-27 : changed history from "reverted axes" to "inverted axis"
2010-04-27 : "hyphenized model_id has nor more "-" at the end
2010-04-27 : comment: original_table_comment changed to [project_id]_table_comment where [project_id] is what the table specifies
2010-04-27 : "singleton" replaced with "scalr" in history output
2010-04-27 : zfactor_bnds are now reverted if needed. 
2010-04-27 : "height" scalar dimension is now defined in the file BEFORE the actual variable (so it looks better on an ncdump)
2010-04-27 : "converted type to" was written only to the the last variable (multiple times) instead of the correct variable(s)
2010-04-21 : fixed appendix in doc to reflect newest values of include files
2010-04-21 : fixed ippc_test_code.f90 that somehow stayed CMOR1 for the most part
2010-04-15 : reverted axes did not result in flipping data!
2010-04-02 : updated all examples FORTRAN, C and Python to run with newer tables
2010-04-02 : allowed user to pass 1D bounds for time in cmor.write in Python, automagically converts to 2D
2010-04-02 : updated tables
2010-04-02 : contact is now required (that might change...)
2010-04-02 : removed a test that was wrong and was allowing to define variable with wrong dimension (as long as axis (T) attribute matched)
2010-04-01 : fixed associated_files attribute, the file names are now constructed correctly
2010-03-31 : non_standard calendar must have "non_standard" as calendar name
2010-03-25 : value of forcing is now checked and returns a CRITICAL_ERROR if wrong
2010-03-25 : added parent_Experiment to list of required_global attributes in table
2010-03-24 : fixed a bug when user was declaring multiple zfactor with same name
2010-03-24 : fixed issue for alternate hybrid level being stored as infinite
2010-03-22 : fixed configure with  Jamie's patch
2010-03-22 : fixed alternate_hybrid_sigma code thx to Joerg for spotting the bug
2010-03-22 : fixed a bug in definition of alternate_hybrid_sigma in tables
2010-03-19 : fixed bug when starting from appending file, wasn't reseting the "last_time" written, this caused error when writing time values less than the default -999
2010-03-19 : fixed configure to always add -lm since it wans't added in case of NetCDF3 libary use
2010-03-16 : cleaned test_sophie , some int wasn't intialized
2010-03-16 : Python interface now checks that the data passed somewhat check the expected shape (ignores 1 length dims)
2010-03-12 : cleaned up configure, thx to Stephen Pascoe
2010-03-12 : works for windows messed up files. But the md5 will probably come out wrong in that case
2010-03-12 : tweaked grid table to remove some attributes
2010-03-12 : check validity of parent_experiment_id
2010-03-09 : Now accepting "generic" exp_ids ending with YYYYMMDDHH
2010-03-09 : Storing md5 for Tables used by user, this should help detecting "tweaking of tables"
2010-03-04 : 'rip' convention is now in place no matter if physics_method and _nitialisation_method' are passed or not
2010-03-04 : file suffix no longer allowed for table made for cmor 2.0 and up
2010-03-04 : associated_files attribute is now smart enough to use areacell/volumcell in agreement with cell_measures attribute
2010-03-04 : appending to file fixed, was broken becasue of new DRS
2010-03-04 : axis flipping no checks first vs last values not just first and second, in case we have a bunch of 0. to start.
2010-02-23 : if a critical error happens during cmor_write or cmor_close_variable cleans up the file it was trying to produce
2010-02-23 : cleans up cvalues if they were malloced
2010-02-22 : links against either NetCDF4 or NetCDF3
2010-02-19 : if ref variable defines "positive" and user does not pass it to cmor_variable, changed from WARNING to CRITICAL error[:]
2010-02-19 : checking that "output" directory is indeed a directory and that you have read/write permissions to it
2010-02-19 : added more experiement ids to tables
2010-02-19 : added a note in install file about not mixing 32bit and 64bit compilers (mac transition to 10.6)
2010-02-18 : fixed a bug with variable not being completely cleared after closing/setup.
2010-02-18 : added possibility of "cell_measures" attribute.
2010-02-18 : fixed MAJOR bug with grids, all reference tables were mixed, it was a miracle it even worked on examples.
2010-02-17 : added Tables/CMIP5_grids file that contains "irregular" grid informations
2010-02-17 : fixed bug when comparing exp_id with the ones in the table
2010-02-17 : fixed "must have bounds check" was returning an error when user was sending time values via axis definition.
2010-02-17 : do not store "positive" attribute on variables any longer.
2010-02-16 : fixed tables_generator and updated tables
2010-02-09 : cleaned-up table genrators add_dims2.txt
2010-02-09 : for "region" (char) coordinates, now recognizes "coords_attrib" table definiton which defines name of the coordinate variable (still geo_'coord' if not defined)
2010-02-01 : removed warnings in _cmormodule.c
2010-02-01 : fixed error in cf3hr table
2010-02-01 : fixed a small leak in python wrapper
2010-02-01 : added some python example to the test suite
2010-01-28 : fixed add_dims.txt (hybrid stuff) tables
2010-01-28 : zfactors can now reference to axis values in formula
2010-01-20 : fixed tables generator. Dims are not repeated anymore. fixed "climatology" keyword for dime time2
2010-01-17 : add "eq" unit to udunits2 not convertible to anything, but won't die when reading in from tables
2010-01-15 : newer table containing ocean sigma coords and some updtes from Karl
2010-01-06 : added option to turn off coloring : --disable-color
2010-01-05 : reset default values for shuffle/deflate/defalte_level to 0 (can be changed via table)
2010-01-05 : fixed table generator to replace zlevel with appropriate alevel or olevel
2010-01-05 : added colors to output to easily spot error and warnings
2010-01-04 : added traceback through C calls
2009-12-22 : model_id can now contain any character BUT they will be converted to "-" in directory structure
2009-12-22 : exposed cmor_set_cur_dataset_attribute
2009-12-22 : newer set of tables
2009-12-22 : documented above changes into CMOR users guide
2009-11-25 : updated acknowledgment
2009-11-25 : history is not copied over multiple times any longer
2009-11-25 : CMOR checker now checks for file directory structure
2009-11-23 : updated documentation to reflect nvertices argument to Fortran and python. Also added this optional arg to python
2009-11-23 : fixed bug for python wrapper that had the missing_value converted to the wrong type
2009-11-22 : preserve mode fixed (can't know the name of the final file until closing, it now checks then as well)
2009-11-22 : time varying grids are now accepted, see cmor_time_varying_grid_coordinate new function
2009-11-22 : put back in use of nc-config at build time, which should allow for misc builds of netcdf
2009-11-10 : allowed fortran to write fixed field (no time) w/o passing ntimes_passed=0
2009-11-10 : now catching grid defined with time varying axes, not allowed at the moment
2009-11-10 : fixed bug spoted by Kostas, when zfactor axis was created w/o bounds extra attributes were added to the previous dimension
2009-11-10 : improved error messages when incompatible units in cmor_axes and cmor_variables
2009-11-09 : updated python interface's keywords for cmor.variable: axes is now axis_ids and missing is now missing_value, this make it the same as C and Fortran versions
2009-11-05 : unique id generated by uuid is now different fr each file (instead of being the same for every var generated nder a call to cmor_dataset). Appending to files will now change the tracking_id (uuid) number
2009-11-05 : cmor_create_output_directory now return 1 in C only if the variable is a fixed frequency, no changes for Fortran and Python
2009-11-05 : 30min frequency renamed "subhr"
2009-11-05 : examples adapted to reflect new directory/names structure
2009-11-05 : "output" directory added to directory structure between "project_id" and "institution_id" dirs, to prepare for future "derived" products
2009-11-05 : Newer CMOR tables
2009-11-05 : fixed fields are stored under realization "0" no matter which realization number is passed
2009-11-05 : "fixed" is now "fx"
2009-11-05 : removed area from cmor_grid, it is now supposed to be stored in a separate file
2009-11-05 : updated "associated_files" to point to the gridspec/cellArea/cellVolume files + baseURL instead of "self"
2009-10-20 : fixed paramters type for fortran they used to be real where integer was needed
2009-10-15 : Patch from Jamie Kettleborough that fixes a bug in cmor.write that was returning incomplete bounds
2009-08-25 : Fixed a bug with cell_method that would always add interval even if user did not pass it.
2009-08-25 : Updated documenation of cmor_write to reflect the cell_method order difference in Fortran vs C/Python
2009-08-25 : fixed a bug with python interface when passing 1 time slice bounds only.
2009-08-25 : nc-config flags are different from 1 version unitl another, so until it is stabalized, commented code out
2009-08-25 : Fixed a typo in doc of cmor_setup
2009-08-24 : Tagged as release candidate 3
2009-08-24 : Fixed a bug with realms being mangled with memory while construcitng path, added jamie's test for it
2009-08-24 : Edited configure.ac to take advantage of nc-config if present
2009-08-24 : Added this file RELEASES-NOTES<|MERGE_RESOLUTION|>--- conflicted
+++ resolved
@@ -1,10 +1,7 @@
-<<<<<<< HEAD
+2013-12-03 : Tagging 2.9.1 for official release
 2012-12-14 : Tagging 2.9.0
 2013-11-20 : Merged Jamie's branch fixes #4
 2013-11-20 : Make sure -lm is in C test compile line
-=======
-2013-12-03 : Tagging 2.9.1 for official release
->>>>>>> 763c0719
 2013-06-09 : Fixed Jamie's bug for limited area
 2013-06-05 : Fixed time gap
 2013-06-05 : Fixed free issue (thx Jamie for patch)
