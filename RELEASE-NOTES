--- conflicted
+++ resolved
@@ -1,13 +1,10 @@
-<<<<<<< HEAD
 2012-12-14 : Tagging 2.9.0
 2013-11-20 : Merged Jamie's branch fixes #4
 2013-11-20 : Make sure -lm is in C test compile line
-=======
 2013-06-09 : Fixed Jamie's bug for limited area
 2013-06-05 : Fixed time gap
 2013-06-05 : Fixed free issue (thx Jamie for patch)
 2013-06-05 : Fixed first/last_bound issue with appending files and store_with
->>>>>>> aae9e3ea
 2012-12-14 : Tagging 2.8.2
 2012-12-14 : Fixed a bug in py wrapper where some list object where decref where they shouldn't leading to memory leaks, thanks Jamie and al. for this bug fix
 2012-01-30 : Tagging 2.8.1
