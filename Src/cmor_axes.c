#include <stdio.h>
#include <string.h>
#include "cmor.h"
#include <udunits2.h>
#include <stdlib.h>
#include "cdmsint.h"
#include <math.h>

int cuErrOpts =CU_VERBOSE;

int cmor_calendar_c2i(char *calendar, cdCalenType *ical) {
  cmor_add_traceback("cmor_calendar_c2i");
  cmor_is_setup();
  if (strcmp(calendar,"gregorian")==0)*ical = cdMixed;
  else if (strcmp(calendar,"standard")==0) *ical = cdMixed;
  else if (strcmp(calendar,"proleptic_gregorian")==0) *ical = cdStandard;
  else if (strcmp(calendar,"noleap")==0) *ical = cdNoLeap;
  else if (strcmp(calendar,"365_day")==0) *ical = cdNoLeap;
  else if (strcmp(calendar,"360_day")==0) *ical = cd360;
  else if (strcmp(calendar,"julian")==0) *ical = cdJulian;
  else if (strcmp(calendar,"none")==0) *ical = cdClim;
  else {
    cmor_pop_traceback();
    return 1;
  }
  cmor_pop_traceback();
  return 0;
}

double cmor_convert_interval_to_seconds( double interv, char *inunits) {
  /* this converts times values from some units to some others */

  int i,oui,n;
  char msg[CMOR_MAX_STRING];
  char ctmp[CMOR_MAX_STRING];
  char sshort[6];
  extern ut_system *ut_read;
  ut_unit *user_units=NULL, *cmor_units=NULL;
  cv_converter *ut_cmor_converter=NULL;
  double tmp;

  cmor_add_traceback("cmor_convert_interval_to_seconds");

  strcpy(msg,"seconds");

  ut_trim(msg,UT_ASCII);
  cmor_units = ut_parse(ut_read, msg,UT_ASCII);

  sshort[5]='\0';
  /* first we need to figure out the out units */
  /* step 1 look for the since keyword */
  n=strlen(inunits);
  oui=-1;
  for (i=0;i<n;i++) {
    strncpy(sshort,&inunits[i],5);
    if (strcmp(sshort,"since")==0) {oui=i;break;}
  }
  if (oui==-1) {
    snprintf(msg,CMOR_MAX_STRING,"Time units conversion, output units must contain the 'since' word, you defined: %s",inunits);
    cmor_handle_error(msg,CMOR_CRITICAL);
  }

  strncpy(msg,inunits,oui-1);
  msg[oui-1]='\0';

  /* ok at this point we need to convert this in some base units: seconds */
  ut_trim(msg,UT_ASCII);

  user_units = ut_parse(ut_read, msg, UT_ASCII);
  if (ut_get_status() != UT_SUCCESS) {
    snprintf(msg,CMOR_MAX_STRING,"In udunuits parsing user units: %s",msg);
    cmor_handle_error(msg,CMOR_CRITICAL);
  }
  if (ut_are_convertible(cmor_units,user_units)==0 ) {
    snprintf(ctmp,CMOR_MAX_STRING,"axis interval units (%s) are incompatible with seconds",msg);
    cmor_handle_error(ctmp,CMOR_CRITICAL);
    cmor_pop_traceback();
    return 1;
  }
  ut_cmor_converter=ut_get_converter(user_units,cmor_units);
  if (ut_get_status() != UT_SUCCESS) {
    snprintf(msg,CMOR_MAX_STRING,"In udunuits getting converter");
    cmor_handle_error(msg,CMOR_CRITICAL);
  }
  tmp = cv_convert_double(ut_cmor_converter,interv);
  if (ut_get_status() != UT_SUCCESS) {
    snprintf(msg,CMOR_MAX_STRING,"In udunuits converting");
    cmor_handle_error(msg,CMOR_CRITICAL);
  }
  cv_free(ut_cmor_converter);
  if (ut_get_status() != UT_SUCCESS) {
    snprintf(msg,CMOR_MAX_STRING,"Udunits: Error freeing converter");
    cmor_handle_error(msg,CMOR_CRITICAL);
  }
  ut_free(user_units);
  if (ut_get_status() != UT_SUCCESS) {
    snprintf(msg,CMOR_MAX_STRING,"Udunits: Error freeing units");
    cmor_handle_error(msg,CMOR_CRITICAL);
  }
  ut_free(cmor_units);
  if (ut_get_status() != UT_SUCCESS) {
    snprintf(msg,CMOR_MAX_STRING,"Udunits: Error freeing units");
    cmor_handle_error(msg,CMOR_CRITICAL);
  }

  cmor_pop_traceback();
  return tmp;
}
int cmor_convert_time_units( char *inunits, char *outunits, char *loutunits) {
  /* this converts times values from some units to some others */

  int i,oui,iui,n;
  char msg[CMOR_MAX_STRING];
  char sshort[6];
  int hasqm;

  cmor_add_traceback("cmor_convert_time_units");
  cmor_is_setup();

  sshort[5]='\0';
  /* first we need to figure out the out units */
  /* step 1 look for the since keyword */
  n=strlen(outunits);
  oui=-1;
  for (i=0;i<n;i++) {
    strncpy(sshort,&outunits[i],5);
    if (strcmp(sshort,"since")==0) {oui=i;break;}
  }
  if (oui==-1) {
    snprintf(msg,CMOR_MAX_STRING,"Time units conversion, output units must contain the 'since' word");
    cmor_handle_error(msg,CMOR_CRITICAL);
  }

  /* ok now check if output units have a "?" */
  hasqm =-1;
  for (i=oui+5;i<n;i++)  if (outunits[i]=='?') {hasqm=i;break;}

  /* here we check for the since in user units */
  n=strlen(inunits);
  iui=-1;
  for (i=0;i<n;i++) {
    strncpy(sshort,&inunits[i],5);
    if (strcmp(sshort,"since")==0) {iui=i;break;}
  }
  if (iui==-1) {
    snprintf(msg,CMOR_MAX_STRING,"Time units conversion, input units must contain the 'since' word");
    cmor_handle_error(msg,CMOR_CRITICAL);
  }
  /* now construct the output units in case of a ? */
  if (hasqm!=-1) { /* there is a ? */
    strncpy(loutunits,outunits,oui);
    loutunits[oui]='\0';
    strcpy(msg,&inunits[iui]);
    strncat(loutunits,msg,CMOR_MAX_STRING-strlen(loutunits));
  }
  else { /* fully defined output units */
    strncpy(loutunits,outunits,CMOR_MAX_STRING);
  }
  cmor_pop_traceback();
  return 0;
}

int cmor_convert_time_values( void *values_in, char type, int nvalues, double *values_out, char *inunits, char *outunits, char *calin, char *calout) {
  /* this converts times values from some units to some others */

  int i;
  char msg[CMOR_MAX_STRING];
  char loutunits[CMOR_MAX_STRING];
  double dtmp;
  cdCalenType icali, icalo;
  cdCompTime comptime;

  cmor_add_traceback("cmor_convert_time_values");
  cmor_is_setup();


  if (cmor_calendar_c2i(calin,&icali)!=0) {
    snprintf(msg,CMOR_MAX_STRING,"Cannot convert times for calendar: %s",calin);
    cmor_handle_error(msg,CMOR_NORMAL);
    cmor_pop_traceback();
    return 1;
  }
  if (cmor_calendar_c2i(calout,&icalo)!=0) {
    snprintf(msg,CMOR_MAX_STRING,"Cannot convert times for calendar: %s",calout);
    cmor_handle_error(msg,CMOR_NORMAL);
    cmor_pop_traceback();
    return 1;
  }

  i = cmor_convert_time_units( inunits, outunits, &loutunits[0]);
  for (i=0;i<nvalues;i++) {
     if (type=='d') dtmp = (double)((double *)values_in)[i];
     else if (type=='f') dtmp = (double)((float *)values_in)[i];
     else if (type=='l') dtmp = (double)((long *)values_in)[i];
     else if (type=='i') dtmp = (double)((int *)values_in)[i];
     else {
       snprintf(msg,CMOR_MAX_STRING,"cannot convert time value from '%c' type",type);
       cmor_handle_error(msg,CMOR_CRITICAL);
     }
    /* ok makes a comptime out of input */
    cdRel2Comp(icali,&inunits[0],dtmp,&comptime);
    /* ok now converts that back to a rel units with outunits */
    cdComp2Rel(icalo,comptime,loutunits,&dtmp);
    values_out[i]=dtmp;
  }
  cmor_pop_traceback();
  return 0;
}

int cmor_set_axis_attribute(int id, char *attribute_name, char type, void *value)
{
  extern cmor_axis_t cmor_axes[];
  char msg[CMOR_MAX_STRING];
  int i,index;

  cmor_add_traceback("cmor_set_axis_attribute");
  cmor_is_setup();

  index=-1;
  cmor_trim_string(attribute_name,msg);
  for (i=0;i<cmor_axes[id].nattributes;i++) {
    if (strcmp(cmor_axes[id].attributes[i],msg)==0) {index=i;break;} /* we found it */
  }
  if (index==-1) {index=cmor_axes[id].nattributes; cmor_axes[id].nattributes+=1;}
  strncpy(cmor_axes[id].attributes[index],msg,CMOR_MAX_STRING); /*stores the name */
  cmor_axes[id].attributes_type[index]=type;
  if (type=='c') {if (strlen(value)>0) strncpytrim(cmor_axes[id].attributes_values_char[index],value,CMOR_MAX_STRING);}
  else if (type=='f')  cmor_axes[id].attributes_values_num[index] = (double)*(float*)value;
  else if (type=='i')  cmor_axes[id].attributes_values_num[index] = (double)*(int*)value;
  else if (type=='d') cmor_axes[id].attributes_values_num[index] = (double)*(double*)value;
  else if (type=='l') cmor_axes[id].attributes_values_num[index] = (double)*(long*)value;
  else {
    snprintf(msg,CMOR_MAX_STRING,"unknown type %c allowed types are c,i,l,f,d, for attribute %s of axis %s (table: %s)",type,attribute_name,cmor_axes[id].id,cmor_tables[cmor_axes[id].ref_table_id].table_id);
    cmor_handle_error(msg,CMOR_NORMAL);
    cmor_pop_traceback();
    return 1;
  }
  cmor_pop_traceback();
  return 0;
}
int cmor_get_axis_attribute(int id, char *attribute_name, char type, void *value)
{
  extern cmor_axis_t cmor_axes[];
  char msg[CMOR_MAX_STRING];
  int i,index;
  cmor_add_traceback("cmor_get_axis_attribute");
  cmor_is_setup();
  index=-1;
  for (i=0;i<cmor_axes[id].nattributes;i++) {
    if (strcmp(cmor_axes[id].attributes[i],attribute_name)==0) {index=i;break;} /* we found it */
  }
  if (index==-1) {
    snprintf(msg,CMOR_MAX_STRING,"Attribute %s could not be found for axis %i (%s, table: %s)",attribute_name,id,cmor_axes[id].id,cmor_tables[cmor_axes[id].ref_table_id].table_id);
    cmor_handle_error(msg,CMOR_NORMAL);
    cmor_pop_traceback();
    return 1;
  }
  type = cmor_axes[id].attributes_type[i];
  if (type=='c')  strcpy(value,cmor_axes[id].attributes_values_char[index]);
  else if (type=='f')  value = (float *)&cmor_axes[id].attributes_values_num[index];
  else if (type=='i')  value = (int *)&cmor_axes[id].attributes_values_num[index];
  else if (type=='d') value = (double *)&cmor_axes[id].attributes_values_num[index];
  else if (type=='l') value = (long *)&cmor_axes[id].attributes_values_num[index];
  cmor_pop_traceback();
  return 0;
}
int cmor_has_axis_attribute(int id, char *attribute_name)
{
  extern cmor_axis_t cmor_axes[];
  int i,index;
  cmor_add_traceback("cmor_has_axis_attribute");
  cmor_is_setup();
  index=-1;
  for (i=0;i<cmor_axes[id].nattributes;i++) {
    if (strcmp(cmor_axes[id].attributes[i],attribute_name)==0) {index=i;break;} /* we found it */
  }
  if (index==-1) {
    cmor_pop_traceback();
    return 1;
  }
  cmor_pop_traceback();
  return 0;
}

int cmor_check_values_inside_bounds(double *values,double *bounds, int length, char *name) {
  int i;
  char msg[CMOR_MAX_STRING];
  cmor_add_traceback("cmor_check_values_inside_bounds");
  for (i=0;i<length;i++) {
    /* printf("check within: %i: %lf < %lf < %lf ???\n",i,bounds[2*i],values[i],bounds[2*i+1]); */
    if ( ((bounds[2*i]<values[i]) && (bounds[2*i+1]<values[i])) || ((bounds[2*i]>values[i]) && (bounds[2*i+1]>values[i])) ) {
        if(strcmp(CMOR_PROJECT,"SPECS")!=0){
            snprintf(msg,CMOR_MAX_STRING,"axis %s has values not within bounds at indice: %i: %lf not within: %lf, %lf",name,i,values[i],bounds[2*i],bounds[2*i+1]);
            cmor_handle_error(msg,CMOR_CRITICAL);
        }
    }
  }
  cmor_pop_traceback();
  return 0;
}
int cmor_isLongitude(cmor_axis_def_t *refaxis) {
    if ((refaxis->axis=='X')&& (strncmp(refaxis->units,"degree",6)==0) && (strcmp(refaxis->units,"degrees")!=0))
        return 1;
    else 
        return 0;
}
int cmor_check_monotonic(double *values,int length, char *name,int isbounds, int axis_id) {
  int i,treatlon=0,j=0;
  char msg[CMOR_MAX_STRING];
  char msg2[CMOR_MAX_STRING];
  cmor_axis_def_t *refaxis;
  int mono;
  int nloop;
  double *values2,tmp;
  //for (i=0;i<length;i++) printf("in monotonic: %i, %lf, %i\n",i,values[i],isbounds);
  cmor_add_traceback("cmor_check_monotonic");

  refaxis = &cmor_tables[cmor_axes[axis_id].ref_table_id].axes[cmor_axes[axis_id].ref_axis_id];
  treatlon=cmor_isLongitude(refaxis);
  /* ok ensure that values are monotonic */
  if (isbounds==1) {
    for (i=0;i<length/2-2;i++) {
      if (((values[2*i]-values[2*i+2])/(values[2*i+2]-values[2*i+4]))<0.) { 
	if (cmor_isLongitude(refaxis)==1) {
	  treatlon=1;
	}
	else {
      if(strcmp(CMOR_PROJECT,"SPECS")!=0){
          snprintf(msg,CMOR_MAX_STRING,"axis %s (table: %s) has non monotonic bounds values : %lf, %lf, %lf",name,cmor_tables[cmor_axes[axis_id].ref_table_id].table_id,values[2*i],values[2*i+2],values[2*i+4]);
        cmor_handle_error(msg,CMOR_CRITICAL);
         }/*debug kamesh*/
        }
      }
    }
    /* printf("In is isbounds treatlon is: %i\n",treatlon); */
    if ((refaxis->valid_max!=1.e20) && (treatlon)) {/* ok we are dealing with a longitude need to figure out the offset.... */
      /* for (i=0;i<length;i++) printf("in monotonic: %i, %lf\n",i,values[i]); */
     /* The VERY first thing is to make sure we are modulo 360 */
      values2 = (double *) malloc(sizeof(double)*length);
      for (i=0;i<length;i++) {
	values2[i] = fmod(values[i], 360.);
      }

      /* for(i=0;i<length-1;i+=2) { */
      /* 	fprintf(stderr,"moduloed: %i: %lf - %lf\n",i,values2[i],values2[i+1]); */
      /* } */

      /* Now keep looping until we do not have up and downs */
      mono = -1;
      nloop=0;
      while (mono == -1 ) {
	mono=1;
	tmp=0;
	for (i=0;i<length-4;i++) {
	  tmp =  (values2[i]-values2[i+2])*(values2[i+2]-values2[i+4]);
	  if (tmp<0) break;
	}
	if (tmp<0) { /* ok we flip floppped */
	  tmp=values2[0];
	  for (i=0;i<length-1;i++) {
	    values2[i]=values2[i+1];
	  }
	  values2[i]=tmp;
	  mono=-1;
	  nloop+=1;
	  if (nloop==length) {
	    sprintf(msg,"longitude axis bounds are not monotonic, axis %s (table: %s)",cmor_axes[axis_id].id,cmor_tables[cmor_axes[axis_id].ref_table_id].table_id);
	    cmor_handle_error(msg,CMOR_CRITICAL);
	}
	}
      }
      /* for(i=0;i<length-1;i+=2) { */
      /* 	fprintf(stderr,"ordered: %i: %lf - %lf\n",i,values2[i],values2[i+1]); */
      /* } */

      if (length>2) {
	if (values2[0]<values2[2]) {
	  /* first keep adding 360 until each value is greater than the previous */
	  for (i=0;i<length-2;i++) {
	    while (values[i+2]<values[i]) {
	      values[i+2]+=360.;
	    }
	  }
	}
	else {
	  /* first keep adding 360 until each value is greater than the previous */
	  for (i=0;i<length-2;i++) {
	    while (values[i+2]>values[i]) {
	      values[i+2]-=360.;
	    }
	  }
	}
      }
      free(values2);
    
      /* stored_direction*/
      /* printf("------length: %i, storeddir: %c, vlue-1, vlaue0: %lf and %lf\n",length,refaxis->stored_direction,values[length-1],values[0]); */

     if ((length>1) && (((refaxis->stored_direction=='i') && (values[length-1]<values[0])) || ((refaxis->stored_direction=='d') && (values[0]<values[length-1])))) { /* need to flip that axis */
	if (cmor_axes[axis_id].revert==1) {
	  snprintf(msg,CMOR_MAX_STRING, "bounds of axis %s (table: %s) need to be flipped but axis values did not need to. This is inconsistent",name,cmor_tables[cmor_axes[axis_id].ref_table_id].table_id);
	  cmor_handle_error(msg,CMOR_CRITICAL);
	}
	for (i=0;i<length/2;i++) {
	  tmp = values[i];
	  values[i] = values[length-1-i];
	  values[length-1-i] = tmp;
	}
      }

      /* for(i=0;i<length-1;i+=2) { */
      /* 	fprintf(stderr,"finally: %i: %lf - %lf\n",i,values[i],values[i+1]); */
      /* } */

      /* ok make sure we have data spanning only 1 modulo */
      if (abs(values[length-1]-values[0])>360.) {
	snprintf(msg,CMOR_MAX_STRING,"axis %s has bounds values spanning more 360 degrees %lf, %lf",name,values[0],values[length-1]);
	cmor_handle_error(msg,CMOR_CRITICAL);
      }
      /* ok now check the monotonic again */
      for (i=0;i<length/2-2;i++) {
	if (((values[2*i]-values[2*i+2])/(values[2*i+2]-values[2*i+4]))<0.) { 
	  snprintf(msg,CMOR_MAX_STRING,"axis %s (table: %s), has really non monotonic bounds values : %lf, %lf, %lf",name,cmor_tables[cmor_axes[axis_id].ref_table_id].table_id,values[i],values[i+2],values[i+4]);
	  cmor_handle_error(msg,CMOR_CRITICAL);
	}
      }
      /* First of all need to check if bounds needs to be flipped */
      j=1;
      for (i=0;i<length-2;i+=2) {
	if ((values[i]<values[i+1])&&(values[i]>values[i+2])) {
	  sprintf(msg,"Axis: '%s' (table: %s), your bounds direction seems to be decreasing, but within cell %i they are stored increasingly: you have [%lf, %lf], but the next set is: [%lf, %lf]",name,cmor_tables[cmor_axes[axis_id].ref_table_id].table_id,i,values[i],values[i+1],values[i+2],values[i+3]);
	  cmor_handle_error(msg,CMOR_WARNING);
	  j++;
	}
	if ((values[i]>values[i+1]) && (values[i]<values[i+2])) {
	  sprintf(msg,"Axis: '%s' (table: %s), your bounds direction seems to be increasing, but within cell %i they are stored decreasingly: you have [%lf, %lf], but the next set is: [%lf, %lf]",name,cmor_tables[cmor_axes[axis_id].ref_table_id].table_id,i,values[i],values[i+1],values[i+2],values[i+3]);
	  cmor_handle_error(msg,CMOR_WARNING);
	  j++;
	}
      }
      if (j==length/2) {
	for(i=0;i<length;i+=2) {
	  tmp=values[i];
	  values[i]=values[i+1];
	  values[i+1]=tmp;
	}
      }
      else if (j!=1) {
	sprintf(msg,"Some but not all of your longitude bounds need to be flipped, see warnings ot see which ones, axis: %s (table: %s)",cmor_axes[axis_id].id,cmor_tables[cmor_axes[axis_id].ref_table_id].table_id);
	cmor_handle_error(msg,CMOR_CRITICAL);
      }
    }
    
    
     /* do not do the following in case of climatological stuff.... */
    if (refaxis->climatology==0) {
      for (i=0;i<length-2;i++) {
	/* also check that bounds do not overlap */
        if(strcmp(CMOR_PROJECT,"SPECS")!=0){
            if (((values[i]<values[i+1]) && (values[i+2]<values[i+1])) || ((values[i]>values[i+1]) && (values[i+2]>values[i+1]))) {
              snprintf(msg,CMOR_MAX_STRING,"axis %s (table: %s) has overlapping bounds values : %lf, %lf, %lf at index: %i",name,cmor_tables[cmor_axes[axis_id].ref_table_id].table_id,values[i],values[i+1],values[i+2],i);
              cmor_handle_error(msg,CMOR_CRITICAL);
            }
        }
      }
      for (i=0;i<length-2;i=i+2) {
	if (values[i+1]!=values[i+2]) {
      if(strcmp(CMOR_PROJECT,"SPECS")!=0){
          snprintf(msg,CMOR_MAX_STRING,"axis %s (table: %s) has bounds values that leave gaps (index %i): %lf, %lf, %lf",name,cmor_tables[cmor_axes[axis_id].ref_table_id].table_id,i,values[i],values[i+1],values[i+2]);
          cmor_handle_error(msg,CMOR_WARNING);
         } /*debug kamesh*/
        }
      }
    }
  }
  else {
    for (i=0;i<length-2;i++) {
      if (((values[i]-values[i+1])/(values[i+1]-values[i+2]))<0.) {
	if (cmor_isLongitude(refaxis)==1) {
	  treatlon = 1;
	  break;
	}
	else {
	  snprintf(msg,CMOR_MAX_STRING,"axis %s (table: %s) has non monotonic values : %lf, %lf and  %lf",name,cmor_tables[cmor_axes[axis_id].ref_table_id].table_id,values[i],values[i+1],values[i+2]);
	  cmor_handle_error(msg,CMOR_CRITICAL);
	}
      }
    }

    if ((refaxis->valid_max!=1.e20) && (treatlon)) {/* ok we are dealing with a longitude need to figure out the offset.... */

      /* The VERY first thing is to make sure we are modulo 360 */
      values2 = (double *) malloc(sizeof(double)*length);
      for (i=0;i<length;i++) {
	values2[i] = fmod(values[i], 360.);
      }

      /* Now keep looping until we do not have up and downs */
      mono = -1;
      nloop=0;
      while (mono == -1 ) {
	mono=1;
	tmp=0;
	for (i=0;i<length-2;i++) {
	  tmp =  (values2[i]-values2[i+1])*(values2[i+1]-values2[i+2]);
	  if (tmp<0) break;
	}
	if (tmp<0) { /* ok we flip floppped */
	  tmp=values2[0];
	  for (i=0;i<length-1;i++) {
	    values2[i]=values2[i+1];
	  }
	  values2[i]=tmp;
	  mono=-1;
	  nloop+=1;
	  if (nloop==length) {
	    sprintf(msg,"longitude axis is not monotonic (axis: %s, table: %s)",cmor_axes[axis_id].id,cmor_tables[cmor_axes[axis_id].ref_table_id].table_id);
	    cmor_handle_error(msg,CMOR_CRITICAL);
	}
	}
      }


      if (length>1) {
	if (values2[0]<values2[1]) {
	  /* first keep adding 360 until each value is greater than the previous */
	  for (i=0;i<length-1;i++) {
	    while (values[i+1]<values[i]) {
	      values[i+1]+=360.;
	    }
	  }
	}
	else {
	  /* first keep removing 360 until each value is lower than the previous */
	  for (i=0;i<length-1;i++) {
	    while (values[i+1]>values[i]) {
	      values[i+1]-=360.;
	    }
	  }
	}
      }
      free(values2);

      /* stored_direction*/
      /* printf("length: %i, storeddir: %c, vlue-1, vlaue0: %lf and %lf\n",length,refaxis->stored_direction,values[length-1],values[0]); */
      if ((length>1) && (((refaxis->stored_direction=='i') && (values[length-1]<values[0])) || ((refaxis->stored_direction=='d') && (values[0]<values[length-1])))) { /* need to flip that axis */
	if ((isbounds==1)  && (cmor_axes[axis_id].revert==1)) {
	  snprintf(msg,CMOR_MAX_STRING, "bounds of axis %s (table: %s), need to be flipped but axis values did not need to. This is inconsistent",name,cmor_tables[cmor_axes[axis_id].ref_table_id].table_id);
	  cmor_handle_error(msg,CMOR_CRITICAL);
	}
	cmor_axes[axis_id].revert=-1;
	for (i=0;i<length/2;i++) {
	  tmp = values[i];
	  values[i] = values[length-1-i];
	  values[length-1-i] = tmp;
	}
      }


     /* ok make sure we have data spanning only 1 modulo */
      if (abs(values[length-1]-values[0])>360.) {
	snprintf(msg,CMOR_MAX_STRING,"axis %s (table: %s) has values spanning more 360 degrees %lf, %lf",name,cmor_tables[cmor_axes[axis_id].ref_table_id].table_id,values[0],values[length-1]);
	cmor_handle_error(msg,CMOR_CRITICAL);
      }
      /* ok now check the monotonic again */
     for (i=0;i<length-2;i++) {
      if(strcmp(CMOR_PROJECT,"SPECS")!=0){
        if (((values[i]-values[i+1])/(values[i+1]-values[i+2]))<0.) {
          snprintf(msg,CMOR_MAX_STRING,"axis %s (table: %s) has non monotonic values : %lf, %lf and  %lf",name,cmor_tables[cmor_axes[axis_id].ref_table_id].table_id,values[i],values[i+1],values[i+2]);
          cmor_handle_error(msg,CMOR_CRITICAL);
         }
        } /*debug kamesh*/
      }
    }
  }
  cmor_pop_traceback();
  return treatlon;
}


int cmor_treat_axis_values(int axis_id, double *values, int length, int n_requested, char *units, char *name, int isbounds){
  extern ut_system *ut_read;
  ut_unit *user_units, *cmor_units;
  cv_converter *ut_cmor_converter;
  char local_unit[CMOR_MAX_STRING];
  int i,j,treatlon=0;
  double tmp;
  char msg[CMOR_MAX_STRING];
  cdCalenType acal;
  double *tmplon;

  cmor_axis_def_t *refaxis;
  cmor_axis_t *axis;
  int found = 0;
  double eps,eps2;

  cmor_add_traceback("cmor_treat_axis_values");
  cmor_is_setup();
  axis = &cmor_axes[axis_id];
  refaxis = &cmor_tables[axis->ref_table_id].axes[axis->ref_axis_id];

  /* for (i=0;i<length;i++) printf("isbounds: %i, i: %i, value: %lf\n",isbounds,i,values[i]); */

  if (refaxis->axis=='T') {
    /*ok this part will try to convert time values to the right units */
    cmor_get_cur_dataset_attribute("calendar",&msg[0]);
    if (cmor_calendar_c2i(msg,&acal)!=0) {
      snprintf(msg,CMOR_MAX_STRING,"non-standard calendar... hum we will try to accomodate this later\n");
      cmor_handle_error(msg,CMOR_NORMAL);
      cmor_pop_traceback();
      return 1;
    }
/*     for(i=0;i<length;i++) printf("coming in values are: %i, %lf\n",i,values[i]); */
    cmor_convert_time_values(&values[0],'d',length,&values[0],units,refaxis->units,msg,msg);
/*     for(i=0;i<length;i++) printf("converted values are: %i, %lf\n",i,values[i]); */
  }
  else { /*ok using udunits to convert */
    strcpy(local_unit,units);
    ut_trim(local_unit,UT_ASCII);
    user_units = ut_parse(ut_read, local_unit, UT_ASCII);
    if (ut_get_status() != UT_SUCCESS ) {
      snprintf(msg,CMOR_MAX_STRING,"In udunits analyzing units from user (%s), axis %s (table: %s)",local_unit,cmor_axes[axis_id].id,cmor_tables[cmor_axes[axis_id].ref_table_id].table_id);
      cmor_handle_error(msg,CMOR_CRITICAL);
      cmor_pop_traceback();
      return 1;
    }
    if (strcmp(refaxis->units,"?")==0) strcpy(local_unit,units);
    else strcpy(local_unit,refaxis->units);
    ut_trim(local_unit,UT_ASCII);
    cmor_units = ut_parse(ut_read, local_unit,UT_ASCII);
    if (ut_get_status() != UT_SUCCESS ) {
      snprintf(msg,CMOR_MAX_STRING,"In udunits analyzing table defined units (%s) for axis: %s (table: %s)",local_unit,refaxis->id,cmor_tables[cmor_axes[axis_id].ref_table_id].table_id );
      cmor_handle_error(msg,CMOR_CRITICAL);
      cmor_pop_traceback();
      return 1;
    }
    if (ut_are_convertible(cmor_units,user_units)==0 ) {
      snprintf(msg,CMOR_MAX_STRING,"axis %i (%s, table: %s): cmor and user units are incompatible: %s and %s",axis_id,cmor_axes[axis_id].id,cmor_tables[cmor_axes[axis_id].ref_table_id].table_id,refaxis->units,units);
      cmor_handle_error(msg,CMOR_CRITICAL);
      cmor_pop_traceback();
      return 1;
    }
    ut_cmor_converter=ut_get_converter(user_units,cmor_units);
    if (ut_get_status() != UT_SUCCESS ) {
      snprintf(msg,CMOR_MAX_STRING,"In udunits getting converter, for axis %s (table: %s)",cmor_axes[axis_id].id,cmor_tables[cmor_axes[axis_id].ref_table_id].table_id );
      cmor_handle_error(msg,CMOR_CRITICAL);
      cmor_pop_traceback();
      return 1;
    }
    cv_convert_doubles(ut_cmor_converter,values,length,values);
    /*    cv_convert_doubles(ut_cmor_converter,&cmor_axes[cmor_naxes].values[0],length,&cmor_axes[cmor_naxes].values[0]); */
    if (ut_get_status() != UT_SUCCESS ) {
      snprintf(msg,CMOR_MAX_STRING,"In udunits converting values, for axis %s (table: %s)",cmor_axes[axis_id].id,cmor_tables[cmor_axes[axis_id].ref_table_id].table_id );
      cmor_handle_error(msg,CMOR_CRITICAL);
      cmor_pop_traceback();
      return 1;
    }
    cv_free(ut_cmor_converter);
    if (ut_get_status() != UT_SUCCESS) {
      snprintf(msg,CMOR_MAX_STRING,"Udunits: Error freeing converter, for axis %s (table: %s)",cmor_axes[axis_id].id,cmor_tables[cmor_axes[axis_id].ref_table_id].table_id);
      cmor_handle_error(msg,CMOR_CRITICAL);
    }
    
    ut_free(cmor_units);
    if (ut_get_status() != UT_SUCCESS) {
      snprintf(msg,CMOR_MAX_STRING,"Udunits: Error freeing units, for axis %s (table: %s)",cmor_axes[axis_id].id,cmor_tables[cmor_axes[axis_id].ref_table_id].table_id);
      cmor_handle_error(msg,CMOR_CRITICAL);
    }
    ut_free(user_units);
    if (ut_get_status() != UT_SUCCESS) {
      snprintf(msg,CMOR_MAX_STRING,"Udunits: Error freeing units, for axis %s (table: %s)",cmor_axes[axis_id].id,cmor_tables[cmor_axes[axis_id].ref_table_id].table_id);
      cmor_handle_error(msg,CMOR_CRITICAL);
    }
  }


  /* test for requested */
  /* ok is there some requested values ? */
  if (n_requested!=0) {
    for (j=0;j<n_requested;j++) {
      found=0;
      /* First test is it within .001 of req_values */
      eps = (double) fabs(1.e-3*refaxis->tolerance*refaxis->requested[j]);
/*       printf("epsilon  is: %lf, tol: %lf\n",eps,refaxis->tolerance); */
      if (j>0) {
	eps2 = (double)fabs(refaxis->requested[j]-refaxis->requested[j-1])*refaxis->tolerance;
/* 	printf("epsilon2 is: %lf\n",eps2); */
	if (eps2<eps) eps=eps2;
      }
      for (i=0;i<length;i++) {
	/* 	  printf("value %d is: %lf\n",i,values[i]); */
	if ((double)fabs(values[i]-refaxis->requested[j])<=eps) {
	  found = 1;
	  break;
	}
      }
      if (found==0) {
	snprintf(msg,CMOR_MAX_STRING,"requested value %f for axis %s (table: %s) was not found",refaxis->requested[j],name,cmor_tables[cmor_axes[axis_id].ref_table_id].table_id);
	cmor_handle_error(msg,CMOR_CRITICAL);
      }
    }
  }
  

  /* stored_direction*/
  if ((length>1) && (((refaxis->stored_direction=='i') && (values[length-1]<values[0])) || ((refaxis->stored_direction=='d') && (values[0]<values[length-1])))) { /* need to flip that axis */
    if ((isbounds==1)  && (axis->revert==1)) {
      if (length>2) {
      snprintf(msg,CMOR_MAX_STRING, "bounds of axis %s (table: %s) need to be flipped but axis values did not need to. This is inconsistent",name,cmor_tables[cmor_axes[axis_id].ref_table_id].table_id);
      cmor_handle_error(msg,CMOR_CRITICAL);
      }
    }
    axis->revert=-1;
    for (i=0;i<length/2;i++) {
      tmp = values[i];
      values[i] = values[length-1-i];
      values[length-1-i] = tmp;
    }
  }
  if (isbounds==1) {
    /* ok at that point we need to see if the bounds are stored in the correct first bound/second bounds order */
    if (refaxis->axis!='X') {
      if (refaxis->stored_direction=='i') { /* ok values are going incresingly */
	for (i=0;i<length;i=i+2) { 
	  if (values[i]>values[i+1]) { /* ok bounds are not stored first bound lower that second one */
	    tmp = values[i];
	    values[i] = values[i+1];
	    values[i+1]=tmp;
	  }
	}
      }
      else {
	for (i=0;i<length;i=i+2) { 
	  if (values[i]<values[i+1]) { /* ok bounds are not stored first bound greater that second one */
	    tmp = values[i];
	    values[i] = values[i+1];
	    values[i+1]=tmp;
	  }
	}
      }
    }
    /* need to check for requested bounds */
    if (refaxis->n_requested_bounds!=0) {
      /* ok let's loop thru it but basically we need to loop every over ones */
      for (j=0;j<refaxis->n_requested_bounds;j++) {
	found=0;
	/* First test is it within .001 of req_values */
	eps = (double) fabs(1.e-3*refaxis->tolerance*refaxis->requested_bounds[j]);
	if ((j % 2) == 0) {
	  eps2 = (double)fabs(refaxis->requested_bounds[j]-refaxis->requested_bounds[j+1])*refaxis->tolerance;
	}
	else {
	  eps2 = (double)fabs(refaxis->requested_bounds[j]-refaxis->requested_bounds[j-1])*refaxis->tolerance;
	}
/* 	printf("j, eps 2 is:%i, %lf\n",j,eps2); */
	if (eps2<eps) eps=eps2;
	if ((j%2)==0) {
	  for (i=0;i<length;i=i+2) { /* it is a req beg bounds need to test against beg ones only */
/* 	    printf("0req: %lf, val: %lf, eps: %lf, diff: %lf\n",refaxis->requested_bounds[j],values[i],eps,fabs(values[i]-refaxis->requested_bounds[j])); */
	    if ((double)fabs(values[i]-refaxis->requested_bounds[j])<=eps) {
	      found = 1;
	      break;
	    }
	  }
	}
	else {
	  for (i=1;i<length;i=i+2) { /* it is a second bounds, need to test against second nes only */
/* 	    printf("1req: %lf, val: %lf, eps: %lf, diff: %lf\n",refaxis->requested_bounds[j],values[i],eps,fabs(values[i]-refaxis->requested_bounds[j])); */
	    if ((double)fabs(values[i]-refaxis->requested_bounds[j])<=eps) {
	      found = 1;
	      break;
	    }
	  }
	}
	if (found==0) {
	  snprintf(msg,CMOR_MAX_STRING,"requested value %f for axis %s (table: %s) was not found",refaxis->requested_bounds[j],name,cmor_tables[cmor_axes[axis_id].ref_table_id].table_id);
	  cmor_handle_error(msg,CMOR_CRITICAL);
	}
      }
    }
    
  }

  /* is there any offsetting to be done ? */
  /*
  if ((axis->offset!=0) && (isbounds==1)) {
    tmplon = malloc(2*axis->offset*sizeof(double));
    for (i=0;i<2*axis->offset;i++) {
      tmplon[i]=values[i];
    }
    for (i=2*axis->offset;i<length;i++) {
      values[i-2*axis->offset]=values[i];
    }
    for (i=0;i<2*axis->offset;i++) {
      values[i+length-2*axis->offset]=tmplon[i];
    }
    free(tmplon);
  }
 */
<<<<<<< HEAD
  /*for (i=0;i<length;i++) printf("VAL1: %i : %f\n",i,values[i]);*/

  /*i = cmor_check_monotonic(&values[0],length,name,isbounds,axis_id);*/

  /*for (i=0;i<length;i++) printf("VAL2: %i : %f\n",i,values[i]);*/
=======
  //for (i=0;i<length;i++) printf("VAL1: %i : %f\n",i,values[i]);

  //i = cmor_check_monotonic(&values[0],length,name,isbounds,axis_id);

  //for (i=0;i<length;i++) printf("VAL2: %i : %f\n",i,values[i]);
>>>>>>> 2e99cb8d

  /* now check for valid_min/max things except for longitude bounds */
  /* The following changed we ALWAYS check but do the wrapping only for coords,
   * bounds are applied exactly the same number of wrap as the coords, and not
   * checked for min max */
  /*if (((isbounds==1) && (refaxis->axis=='X'))==0) {*/
  {
    if (refaxis->valid_min!=1.e20) for (i=0;i<length;i++) if (values[i]<refaxis->valid_min) { 
      if (cmor_isLongitude(refaxis)==1) {
	treatlon = 1;
      }
      else {
	snprintf(msg,CMOR_MAX_STRING,"axis %s (table: %s), detected value at: %f when valid_min is %f\n",name,cmor_tables[cmor_axes[axis_id].ref_table_id].table_id,values[i],refaxis->valid_min); 
	cmor_handle_error(msg,CMOR_NORMAL);
	cmor_pop_traceback();
	return 1;
      }
    }
    if (treatlon==1) {
      if (isbounds==0) { /* Dealing with coords */
          for (i=0;i<length;i++)  /* ok lets add 360. until it's all good */
            while (values[i]<refaxis->valid_min) {
                values[i]+=360.;
                cmor_axes[axis_id].wrapping[i]+=1;
            }
              /* ok now need to determine the offset */
              for (i=0;i<length-1;i++) {
                if (values[i]>values[i+1]) {
                  axis->offset = i+1; 
                  break;
                }
              }
          }
      }
    treatlon=0;
    if (refaxis->valid_max!=1.e20) for (i=0;i<length;i++) if (values[i]>refaxis->valid_max) {
      if (cmor_isLongitude(refaxis)==1) {
    	treatlon = 1;
      }
      else {
    	snprintf(msg,CMOR_MAX_STRING,"axis %s (table: %s) , detected value at: %f when valid_max is %f\n",name,cmor_tables[cmor_axes[axis_id].ref_table_id].table_id,values[i],refaxis->valid_max);
    	cmor_handle_error(msg,CMOR_NORMAL);
    	cmor_pop_traceback();
    	return 1;
      }
    }
    if ((treatlon==1)&&(isbounds==0)) {
      for (i=0;i<length;i++) { /* ok lets add 360. until it's all good */
    	while (values[i]>refaxis->valid_max){
            values[i]-=360.;
            cmor_axes[axis_id].wrapping[i]-=1;
        }
      }
      /* ok now need to determine the offset */
      for (i=0;i<length-1;i++) {
    	if (values[i]>values[i+1]) {
    	  axis->offset = i+1;
    	  break;
    	}
      }
    }
    if ((isbounds==1) && (cmor_isLongitude(refaxis)==1)) {
        for(i=0;i<length/2;i++) {
            values[2*i ]+=360.*cmor_axes[axis_id].wrapping[i];
            values[2*i+1]+=360.*cmor_axes[axis_id].wrapping[i];
        }
    }
    /* ok now need to move the offset thing */
    if (axis->offset!=0) {
      if (isbounds==0) {
 	/*for (i=0;i<length;i++) printf("%i : %f\n",i,values[i]); */
	tmplon = malloc(axis->offset*sizeof(double));
	for (i=0;i<axis->offset;i++) {
	  tmplon[i]=values[i];
	}
	for (i=axis->offset;i<length;i++) {
	  values[i-axis->offset]=values[i];
	}
	for (i=0;i<axis->offset;i++) {
	  values[i+length-axis->offset]=tmplon[i];
	}
	free(tmplon);
/* 	printf("ok offseted values are (axes): \n"); */
/* 	for (i=0;i<length;i++) printf("%i : %f\n",i,values[i]); */
      }
      else {
	tmplon = malloc(2*axis->offset*sizeof(double));
	for (i=0;i<2*axis->offset;i++) {
	  tmplon[i]=values[i];
	}
	for (i=2*axis->offset;i<length;i++) {
	  values[i-2*axis->offset]=values[i];
	}
	for (i=0;i<2*axis->offset;i++) {
	  values[i+length-2*axis->offset]=tmplon[i];
	}
	free(tmplon);
      }
    }
    i = cmor_check_monotonic(&values[0],length,name,isbounds,axis_id);

  }
  cmor_pop_traceback();
  return 0;
}

int cmor_check_interval(int axis_id, char *interval, double *values, int nvalues, int isbounds) 
{
  char ctmp[CMOR_MAX_STRING];
  char ctmp2[CMOR_MAX_STRING];
  char msg[CMOR_MAX_STRING];
  int i,j,n,nval;
  double interv,diff,diff2,tmp;
  extern ut_system *ut_read;
  ut_unit *user_units=NULL, *cmor_units=NULL;
  cv_converter *ut_cmor_converter=NULL;
  double *tmp_values=NULL;
  cmor_axis_def_t *refaxis;
  cmor_axis_t *axis;
  cdCalenType icali;
  cdCompTime comptime;

  cmor_add_traceback("cmor_check_interval"); 
  axis = &cmor_axes[axis_id];
  refaxis = &cmor_tables[axis->ref_table_id].axes[axis->ref_axis_id];


  if (isbounds==0) {
    nval = nvalues;
    tmp_values=values;
  }
  else {
    nval = nvalues/2+1;
    tmp_values = malloc(sizeof(double)*nval);
    if (tmp_values==NULL) {
      snprintf(ctmp,CMOR_MAX_STRING,"Error allocating memory for %i values in check_interval (%s), axis: %s (table: %s)",nval,interval,cmor_axes[axis_id].id,cmor_tables[cmor_axes[axis_id].ref_table_id].table_id);
      cmor_handle_error(ctmp,CMOR_CRITICAL);
    }
    for (i=0;i<nval-1;i++) tmp_values[i] = values[i*2];
    tmp_values[nval-1] = values[nvalues-1];
  }
  /* first of all need to figure out the numeric and unit part of the interval */
  cmor_trim_string(interval,ctmp);
  n = strlen(ctmp);
  for (i=0;i<n;i++) {
    if (ctmp[i]==' ') {
      ctmp2[i]='\0';
      break;
    }
    ctmp2[i]=ctmp[i];
  }
  interv = atof(ctmp2);
  for(j=0;j<n-i;j++) {
    ctmp2[j]=ctmp[j+i+1];
  }
  ctmp2[j]='\0';
  /* ok at this point we need to convert this in some base units: seconds */
  sprintf(msg,"seconds");
  ut_trim(msg,UT_ASCII);
  cmor_units = ut_parse(ut_read, msg,UT_ASCII);
  user_units = ut_parse(ut_read, ctmp2, UT_ASCII);
  if (ut_get_status() != UT_SUCCESS) {
    snprintf(msg,CMOR_MAX_STRING,"In udunuits parsing user units: %s, axis: %s (table: %s)",ctmp2,cmor_axes[axis_id].id,cmor_tables[cmor_axes[axis_id].ref_table_id].table_id);
    cmor_handle_error(msg,CMOR_CRITICAL);
  }
  if (ut_are_convertible(cmor_units,user_units)==0 ) {
    snprintf(ctmp,CMOR_MAX_STRING,"axis interval units (%s) are incompatible with seconds, axis: %s (table: %s)",ctmp2,cmor_axes[axis_id].id,cmor_tables[cmor_axes[axis_id].ref_table_id].table_id);
    cmor_handle_error(ctmp,CMOR_CRITICAL);
    cmor_pop_traceback();
    return 1;
  }
  ut_cmor_converter=ut_get_converter(user_units,cmor_units);
  if (ut_get_status() != UT_SUCCESS) {
    snprintf(msg,CMOR_MAX_STRING,"In udunuits getting converter, axis: %s (table: %s)",cmor_axes[axis_id].id,cmor_tables[cmor_axes[axis_id].ref_table_id].table_id);
    cmor_handle_error(msg,CMOR_CRITICAL);
  }
  tmp = cv_convert_double(ut_cmor_converter,interv);
  if (ut_get_status() != UT_SUCCESS) {
    snprintf(msg,CMOR_MAX_STRING,"In udunuits converting, axis: %s (table: %s)",cmor_axes[axis_id].id,cmor_tables[cmor_axes[axis_id].ref_table_id].table_id);
    cmor_handle_error(msg,CMOR_CRITICAL);
  }
  interv = tmp;
  cv_free(ut_cmor_converter);
  if (ut_get_status() != UT_SUCCESS) {
    snprintf(msg,CMOR_MAX_STRING,"Udunits: Error freeing converter, axis: %s (table: %s)",cmor_axes[axis_id].id,cmor_tables[cmor_axes[axis_id].ref_table_id].table_id);
    cmor_handle_error(msg,CMOR_CRITICAL);
  }
  ut_free(user_units);
  if (ut_get_status() != UT_SUCCESS) {
    snprintf(msg,CMOR_MAX_STRING,"Udunits: Error freeing units, axis: %s (table: %s)",cmor_axes[axis_id].id,cmor_tables[cmor_axes[axis_id].ref_table_id].table_id);
    cmor_handle_error(msg,CMOR_CRITICAL);
  }
  
  /* at this point we need to figure out the axis units interval */
  strcpy(ctmp,refaxis->units);
  n = strlen(ctmp);
  for (i=0;i<n;i++) {
    if (ctmp[i]==' ') {
      ctmp2[i]='\0';
      break;
    }
    ctmp2[i]=ctmp[i];
  }
  user_units = ut_parse(ut_read, ctmp2, UT_ASCII);
  if (ut_get_status() != UT_SUCCESS) {
    snprintf(msg,CMOR_MAX_STRING,"In udunits parsing user units: %s, axis: %s (table: %s)",ctmp2,cmor_axes[axis_id].id,cmor_tables[cmor_axes[axis_id].ref_table_id].table_id);
    cmor_handle_error(msg,CMOR_CRITICAL);
  }
  if (ut_are_convertible(cmor_units,user_units)==0 ) {
    snprintf(ctmp,CMOR_MAX_STRING,"axis interval units (%s) are incompatible with seconds, axis: %s (table: %s)",ctmp2,cmor_axes[axis_id].id,cmor_tables[cmor_axes[axis_id].ref_table_id].table_id);
    cmor_handle_error(ctmp,CMOR_CRITICAL);
    cmor_pop_traceback();
    return 1;
  }
  ut_cmor_converter=ut_get_converter(user_units,cmor_units);
  if (ut_get_status() != UT_SUCCESS) {
    snprintf(msg,CMOR_MAX_STRING,"Udunits: Error getting converter from %s to %s, axis: %s (table: %s)",ctmp2,msg,cmor_axes[axis_id].id,cmor_tables[cmor_axes[axis_id].ref_table_id].table_id);
    cmor_handle_error(msg,CMOR_CRITICAL);
  }
  tmp=0.;
  for (i=0;i<nval-1;i++) {
    diff = tmp_values[i+1]-tmp_values[i]; /* still in user units */
    /* now converts to seconds */
    tmp = cv_convert_double(ut_cmor_converter,diff);
    if (ut_get_status() != UT_SUCCESS) {
      snprintf(msg,CMOR_MAX_STRING,"In udunits converting, axis: %s (table: %s)",cmor_axes[axis_id].id,cmor_tables[cmor_axes[axis_id].ref_table_id].table_id);
      cmor_handle_error(msg,CMOR_CRITICAL);
    }
    diff2 = tmp;
    tmp = (double)fabs(diff2-interv);
    tmp = tmp/interv;
    if (tmp>cmor_tables[cmor_axes[axis_id].ref_table_id].interval_error) { /* more than 20% diff issues an error */
      if (isbounds==1) {
	snprintf(ctmp,CMOR_MAX_STRING,"approximate time axis interval is defined as %f seconds (%s), for value %i we got a difference (based on bounds) of %f seconds, (%f %s), which is %f %% , seems too big, check your values", interv, interval, i+1, diff2,diff, ctmp2,tmp*100.);
      }
      else {
	if (isbounds==1) {
	  snprintf(ctmp,CMOR_MAX_STRING,"approximate time axis interval is defined as %f seconds (%s), for value %i we got a difference (based on bounds) of %f seconds (%f %s), which is %f %% , seems too big, check your values", interv, interval, i+1, diff2, diff, ctmp2, tmp*100.);
	}
	else {
	  snprintf(ctmp,CMOR_MAX_STRING,"approximate time axis interval is defined as %f seconds (%s), for value %i we got a difference of %f seconds (%f %s), which is %f %% , seems too big, check your values", interv, interval, i+1, diff2, diff, ctmp2, tmp*100.);
	}
      }
      cmor_handle_error(ctmp,CMOR_CRITICAL);
    }
    else if (tmp>cmor_tables[cmor_axes[axis_id].ref_table_id].interval_warning) { /* more than 10% diff issues a warning */
      snprintf(ctmp,CMOR_MAX_STRING,"approximate time axis interval is defined as %f seconds (%s), for value %i we got a difference of %f seconds (%f %s), which is %f %% , seems too big, check your values", interv, interval, i+1, diff2, diff, ctmp2,tmp*100.);
      cmor_handle_error(ctmp,CMOR_WARNING);
    }
  }

  /* ok here we test for bounds being at begining and end of the month */
  if ((isbounds==1) && (fabs(interv-2592000.)/2592000. < .1)) {
    cmor_get_cur_dataset_attribute("calendar",ctmp);
    if (cmor_calendar_c2i(ctmp,&icali)!=0) {
      snprintf(ctmp,CMOR_MAX_STRING,"Cannot convert times for calendar: %s",ctmp);
      cmor_handle_error(ctmp,CMOR_NORMAL);
      cmor_pop_traceback();
      return 1;
    }
    for (i=0;i<nvalues;i++) {
      cmor_convert_time_units(axis->iunits,cmor_tables[axis->ref_table_id].axes[axis->ref_axis_id].units,ctmp);
      cdRel2Comp(icali,ctmp,values[i],&comptime);
      if (comptime.day!=1) {
	snprintf(ctmp,CMOR_MAX_STRING,"Bounds value %ld-%d-%d is not beg or end of month and you seem to be writing monthly data, please check",comptime.year,comptime.month,comptime.day);
	cmor_handle_error(ctmp,CMOR_WARNING);
      }
    }
  }
  cv_free(ut_cmor_converter);
  if (ut_get_status() != UT_SUCCESS) {
    snprintf(msg,CMOR_MAX_STRING,"Udunits: Error freeing converter, axis: %s (table: %s)",cmor_axes[axis_id].id,cmor_tables[cmor_axes[axis_id].ref_table_id].table_id);
    cmor_handle_error(msg,CMOR_CRITICAL);
  }
  
  ut_free(cmor_units);
  if (ut_get_status() != UT_SUCCESS) {
    snprintf(msg,CMOR_MAX_STRING,"Udunits: Error freeing units, axis: %s (table: %s)",cmor_axes[axis_id].id,cmor_tables[cmor_axes[axis_id].ref_table_id].table_id);
    cmor_handle_error(msg,CMOR_CRITICAL);
  }
  ut_free(user_units);
  if (ut_get_status() != UT_SUCCESS) {
    snprintf(msg,CMOR_MAX_STRING,"Udunits: Error freeing units, axis: %s (table: %s)",cmor_axes[axis_id].id,cmor_tables[cmor_axes[axis_id].ref_table_id].table_id);
    cmor_handle_error(msg,CMOR_CRITICAL);
  }
  if (isbounds == 1) free(tmp_values);
  cmor_pop_traceback();
  return 0;
}

int cmor_axis(int *axis_id, char *name,char *units, int length,void *coord_vals, char type, void *cell_bounds,int cell_bounds_ndim,char *interval) 
{
  extern int cmor_naxes;
  extern int CMOR_TABLE;

  int i,iref,j,ierr,k,l;
  cmor_axis_def_t refaxis;
  char msg[CMOR_MAX_STRING];
  char ctmp[CMOR_MAX_STRING];
  
  cmor_add_traceback("cmor_axis");
  cmor_is_setup();

/*  printf("beginning of cmor_axis %s %s %i \n",name,units,CMOR_TABLE);*/
  if (CMOR_TABLE==-1) {
    cmor_handle_error("You did not define a table yet!",CMOR_CRITICAL);
  }

  if (cmor_naxes==CMOR_MAX_AXES-1) { 
    cmor_handle_error("Too many axes defined",CMOR_CRITICAL);
    cmor_pop_traceback();
    return 1;
  }

  /* printf("cell bnds ndims: %i\n",cell_bounds_ndim); */
  /* if (cell_bounds_ndim==1) { */
  /*   for (i=0;i<length;i++) { */
  /*     printf("%lf < %lf < %lf\n",(double)((double *)cell_bounds)[i],(double)((double *)coord_vals)[i],(double)((double *)cell_bounds)[i+1]); */
  /*   } */
  /* } */
   /* for (i=0;i<length;i++) {printf("ok in cmor_axsi we have: %i, %lf, %lf, %lf\n",i,(double)((double *)coord_vals)[i],(double)((double *)cell_bounds)[2*i],(double)((double *)cell_bounds)[2*i+1]);} */

  cmor_naxes+=1;
  strncpytrim(cmor_axes[cmor_naxes].id,name,CMOR_MAX_STRING);
  /* ok now look which axis is corresponding in table if not found then error */
  iref=-1;
/*  printf("ok0 your axis is actually axis %i in table %i , %s \n",iref,CMOR_TABLE,name);*/
  cmor_trim_string(name,msg);
/*  printf("ok your axis is actually axis %i in table %i , %s %s \n",iref,CMOR_TABLE,name);*/
/*  printf("ok your axis is actually axis %i in table %i , %s \n",iref,CMOR_TABLE,name);*/
  for (i=0;i<=cmor_tables[CMOR_TABLE].naxes;i++) if (strcmp(cmor_tables[CMOR_TABLE].axes[i].id,msg)==0) { iref=i;break;}
  if (iref==-1) {
/*  printf("%s \n","definition of ctmp");*/
    snprintf(ctmp,CMOR_MAX_STRING,"Could not find a matching axis for name: '%s'\n",msg);
    cmor_handle_error(ctmp,CMOR_CRITICAL);
  }
  /*printf("ok your axis is actually axis %i in table %i\n",iref,CMOR_TABLE);*/
  refaxis=cmor_tables[CMOR_TABLE].axes[iref];
  cmor_axes[cmor_naxes].ref_table_id=CMOR_TABLE;
  cmor_axes[cmor_naxes].ref_axis_id=iref;

  cmor_axes[cmor_naxes].length=length;
  cmor_axes[cmor_naxes].type=type;
  cmor_axes[cmor_naxes].store_in_netcdf=1;

  /* attributes settings */
/*  printf("%s \n","before attribute settings calendar");*/
  if (refaxis.axis=='T') {
/*  printf("%s \n","in attribute settings calendar");*/
    cmor_get_cur_dataset_attribute("calendar",ctmp);
    cmor_set_axis_attribute(cmor_naxes,"calendar",'c',ctmp);
    cmor_convert_time_units(units,refaxis.units,&ctmp[0]);
    strncpytrim(cmor_axes[cmor_naxes].iunits,units,CMOR_MAX_STRING);
  }
  else strcpy(ctmp,refaxis.units);
/*  printf("%s \n","after attribute settings calendar");*/
  ierr = cmor_set_axis_attribute(cmor_naxes,"units",'c',ctmp);
  ctmp[0]=refaxis.axis; 
  ctmp[1]='\0';
  cmor_axes[cmor_naxes].axis=refaxis.axis;
/*   printf("axis %s ref axis convert: %s\n",cmor_axes[cmor_naxes].id,refaxis.convert_to); */
  if (refaxis.axis!='\0') ierr = cmor_set_axis_attribute(cmor_naxes,"axis",'c',ctmp);
  if (refaxis.positive!='\0') {
    if (refaxis.positive=='u') cmor_set_axis_attribute(cmor_naxes,"positive",'c',"up");
    else if (refaxis.positive=='d') cmor_set_axis_attribute(cmor_naxes,"positive",'c',"down");
  }
  if (refaxis.long_name[0]!='\0') ierr = cmor_set_axis_attribute(cmor_naxes,"long_name",'c',refaxis.long_name);
  if (refaxis.standard_name[0]!='\0') ierr = cmor_set_axis_attribute(cmor_naxes,"standard_name",'c',refaxis.standard_name);
  if (refaxis.formula[0]!='\0') ierr = cmor_set_axis_attribute(cmor_naxes,"formula",'c',refaxis.formula);
  if (refaxis.z_factors[0]!='\0') ierr = cmor_set_axis_attribute(cmor_naxes,"z_factors",'c',refaxis.z_factors);
  if ((refaxis.z_bounds_factors[0]!='\0') && (cell_bounds!=NULL)) ierr = cmor_set_axis_attribute(cmor_naxes,"z_bounds_factors",'c',refaxis.z_bounds_factors);

/*   printf("comparing %s\n",cmor_axes[cmor_naxes].id); */
  if (strcmp(cmor_axes[cmor_naxes].id,"standard_sigma")==0) cmor_axes[cmor_naxes].hybrid_in=3;
  if (strcmp(cmor_axes[cmor_naxes].id,"standard_hybrid_sigma")==0) cmor_axes[cmor_naxes].hybrid_in=1;
  if (strcmp(cmor_axes[cmor_naxes].id,"alternate_hybrid_sigma")==0) cmor_axes[cmor_naxes].hybrid_in=2;
/*   printf("we got hybrid in setto : %i\n",cmor_axes[cmor_naxes].hybrid_in); */
  if (refaxis.convert_to[0]!='\0') {
    if (strcmp(refaxis.convert_to,name)!=0) {
      if (strcmp(refaxis.convert_to,"standard_hybrid_sigma")==0) {
	/* remembers what the original type was */
	i = cmor_axes[cmor_naxes].hybrid_in;
	if ((strcmp(name,"standard_hybrid_sigma")!=0) && (strcmp(name,"alternate_hybrid_sigma")!=0) && (strcmp(name,"standard_sigma")!=0)) {
	  snprintf(msg,CMOR_MAX_STRING,"axis: %s (table: %s) converting to \"standard_hybrid_sigma\" from unknown type: %s",cmor_axes[cmor_naxes].id,cmor_tables[CMOR_TABLE].table_id,name);
	  cmor_handle_error(msg,CMOR_CRITICAL);
	}
	/* printf("yep we are copnverting to: %s\n",refaxis.convert_to); */
	ierr = cmor_axis(axis_id,refaxis.convert_to,units,length,coord_vals,type,cell_bounds,cell_bounds_ndim,interval); 
	cmor_axes[cmor_naxes].hybrid_in=i; 
	cmor_axes[cmor_naxes].hybrid_out=1;
	*axis_id = cmor_naxes;
	cmor_pop_traceback();
	return 0;
      }
      else {
	snprintf(msg,CMOR_MAX_STRING,"axis: %s (table: %s) is declared to be converted to unknown type: %s",cmor_axes[cmor_naxes].id,cmor_tables[CMOR_TABLE].table_id,refaxis.convert_to);
	cmor_handle_error(msg,CMOR_CRITICAL);
      }
    }
  }
  else {
    cmor_axes[cmor_naxes].hybrid_out=cmor_axes[cmor_naxes].hybrid_in;
  }

  /* interval attribute */
  if ((interval!=NULL) && (interval[0]!='\0')) {
    ierr = cmor_set_axis_attribute(cmor_naxes,"interval",'c',interval);
  }
  
  /* test whether bounds are requested or not */
  if ((cell_bounds==NULL) && (refaxis.must_have_bounds==1)) {
    if (refaxis.axis!='T') {
      snprintf(msg,CMOR_MAX_STRING,"axis: %s (table: %s) must have bounds, you did not pass any when creating it via cmor_axis",cmor_axes[cmor_naxes].id,cmor_tables[CMOR_TABLE].table_id);
      cmor_handle_error(msg,CMOR_CRITICAL);
    }
    else if (coord_vals!=NULL) { /* we passed time values that means we do not intend to pass them later */
      snprintf(msg,CMOR_MAX_STRING,"axis: %s (table: %s) must have bounds, you did not pass any when creating it via cmor_axis",cmor_axes[cmor_naxes].id,cmor_tables[CMOR_TABLE].table_id);
      cmor_handle_error(msg,CMOR_CRITICAL);
    }
  }
  if (coord_vals!=NULL) { /* user passed coords need to convert this guys */
    if (type!='c') {
      cmor_axes[cmor_naxes].values=malloc(length*sizeof(double));
      if (refaxis.axis=='X') {
          /* mallocing space for wrapp issues on longitude */
          cmor_axes[cmor_naxes].wrapping=malloc(length*sizeof(int));
          for (i==0;i<length;i++) cmor_axes[cmor_naxes].wrapping[i]=0;
      }
      if ( cmor_axes[cmor_naxes].values == NULL ) {
	snprintf(msg,CMOR_MAX_STRING,"cannot allocate memory for %i double elts for axis %s (table: %s)",length,cmor_axes[cmor_naxes].id,cmor_tables[CMOR_TABLE].table_id);
	cmor_handle_error(msg,CMOR_CRITICAL);
      }
      if (type=='f') for (i=0;i<length;i++) cmor_axes[cmor_naxes].values[i] = (double)((float *)coord_vals)[i];
      else if (type=='l') for (i=0;i<length;i++) cmor_axes[cmor_naxes].values[i] = (double)((long *)coord_vals)[i];
      else if (type=='i') for (i=0;i<length;i++) cmor_axes[cmor_naxes].values[i] = (double)((int *)coord_vals)[i];
      else if (type=='d') for (i=0;i<length;i++) cmor_axes[cmor_naxes].values[i] = (double)((double *)coord_vals)[i];

/*       for(i=0;i<length;i++) printf("ok we received: %i:%lf\n",i,cmor_axes[cmor_naxes].values[i]); */
    }
    else {
      /* before we do anything let check that output type is also character */
      if (type!=refaxis.type) {
	snprintf(msg,CMOR_MAX_STRING,"You are trying to define axis %s (table: %s) as character when it should be of type: %c\n",cmor_axes[cmor_naxes].id,cmor_tables[CMOR_TABLE].table_id,refaxis.type);
	cmor_handle_error(msg,CMOR_CRITICAL);
      }
      cmor_axes[cmor_naxes].cvalues=malloc(length*sizeof(char *));
      if (cmor_axes[cmor_naxes].cvalues == NULL)  {
	snprintf(msg,CMOR_MAX_STRING,"cannot allocate memory for %i char elts for axis %s (table: %s)",length,cmor_axes[cmor_naxes].id,cmor_tables[CMOR_TABLE].table_id);
	cmor_handle_error(msg,CMOR_CRITICAL);
      }
      if (cell_bounds_ndim==0) k=CMOR_MAX_STRING;
      else k=cell_bounds_ndim;
      for (i=0;i<length;i++) {
	j = strlen(&((char *)coord_vals)[i*k]);
	if (j>k) j=k;
	cmor_axes[cmor_naxes].cvalues[i]=malloc((j+1)*sizeof(char));
	if (cmor_axes[cmor_naxes].cvalues[i] == NULL )   {
	  snprintf(msg,CMOR_MAX_STRING,"cannot allocate memory for %i char elts for axis %s (table: %s)",j+1,cmor_axes[cmor_naxes].id,cmor_tables[CMOR_TABLE].table_id);
	  cmor_handle_error(msg,CMOR_CRITICAL);
	}
	strncpy(cmor_axes[cmor_naxes].cvalues[i],&((char *)coord_vals)[i*k],j);
	cmor_axes[cmor_naxes].cvalues[i][j]='\0';
      }
      /* we don't want to do the bounds stuff */
      /* but we need to look at the requested thing! */
      if (refaxis.crequested!=NULL) {
	i=0;
	j=strlen(&refaxis.crequested[0]);
	for (i=0;i<j;i++) {
	  k=0;
	  while ((refaxis.crequested[i]!=' ') && (refaxis.crequested[i]!='\0')) {ctmp[k]=refaxis.crequested[i];i++;k++;}
	  ctmp[k]='\0';
	  k=-1;
	  for (l=0;l<length;l++) {
/* 	    printf("comparing: %s and %s\n",ctmp,cmor_axes[cmor_naxes].cvalues[l]); */
	    if (strncmp(ctmp,cmor_axes[cmor_naxes].cvalues[l],strlen(ctmp))==0) k=l;
	  }
	  if (k==-1) {
	    snprintf(msg,CMOR_MAX_STRING,"Requested region for axis '%s' (table: %s) is not passed: '%s'",cmor_axes[cmor_naxes].id,cmor_tables[CMOR_TABLE].table_id,ctmp);
	    cmor_handle_error(msg,CMOR_CRITICAL);
	  }
	}
      }
      if (refaxis.out_name[0]!='\0') strcpy(cmor_axes[cmor_naxes].id,refaxis.out_name);
      *axis_id=cmor_naxes;
      cmor_pop_traceback();
      return 0;
    }

    /* printf("Ok is this the problematic place?\n"); */
    ierr = cmor_treat_axis_values(cmor_naxes, &cmor_axes[cmor_naxes].values[0],length,refaxis.n_requested, units, name, 0 );
    /* printf("nope\n"); */
    /* puts bounds on 2d array */
    if ((cell_bounds!=NULL) && (cell_bounds_ndim!=0)) {
      cmor_axes[cmor_naxes].bounds=malloc(2*length*sizeof(double));
      if (cmor_axes[cmor_naxes].bounds == NULL)   {
	snprintf(msg,CMOR_MAX_STRING,"cannot allocate memory for %i bounds elts for axis %s (table: %s)",2*length,cmor_axes[cmor_naxes].id,cmor_tables[CMOR_TABLE].table_id);
	cmor_handle_error(msg,CMOR_CRITICAL);
      }
      if (cell_bounds_ndim == 2) {
	if (type=='f') for (i=0;i<length;i++) { cmor_axes[cmor_naxes].bounds[2*i]=(double)((float *)cell_bounds)[2*i];cmor_axes[cmor_naxes].bounds[2*i+1]=(double)((float *)cell_bounds)[2*i+1]; }
	else if (type=='d') for (i=0;i<length;i++) { cmor_axes[cmor_naxes].bounds[2*i]=(double)((double *)cell_bounds)[2*i];cmor_axes[cmor_naxes].bounds[2*i+1]=(double)((double *)cell_bounds)[2*i+1]; }
	else if (type=='l') for (i=0;i<length;i++) { cmor_axes[cmor_naxes].bounds[2*i]=(double)((long *)cell_bounds)[2*i];cmor_axes[cmor_naxes].bounds[2*i+1]=(double)((long *)cell_bounds)[2*i+1]; }
	else if (type=='i') for (i=0;i<length;i++) { cmor_axes[cmor_naxes].bounds[2*i]=(double)((int *)cell_bounds)[2*i];cmor_axes[cmor_naxes].bounds[2*i+1]=(double)((int *)cell_bounds)[2*i+1]; }
	else { /* ??? charcter axis code here */ snprintf(msg,CMOR_MAX_STRING,"CMOR cannot handle axes of type %c please change type, axis: %s (table: %s)",type,cmor_axes[cmor_naxes].id,cmor_tables[CMOR_TABLE].table_id); cmor_handle_error(msg,CMOR_CRITICAL);}
      }
      else if (cell_bounds_ndim == 1) {
	if (type=='f') for (i=0;i<length;i++) { cmor_axes[cmor_naxes].bounds[2*i]=(double)((float *)cell_bounds)[i]; cmor_axes[cmor_naxes].bounds[2*i+1]=(double)((float *)cell_bounds)[i+1]; }
	else if (type=='d') for (i=0;i<length;i++) {cmor_axes[cmor_naxes].bounds[2*i]=(double)((double *)cell_bounds)[i]; cmor_axes[cmor_naxes].bounds[2*i+1]=(double)((double *)cell_bounds)[i+1]; }
	else if (type=='i') for (i=0;i<length;i++) { cmor_axes[cmor_naxes].bounds[2*i]=(double)((int *)cell_bounds)[i]; cmor_axes[cmor_naxes].bounds[2*i+1]=(double)((int *)cell_bounds)[i+1]; }
	else if (type=='l') for (i=0;i<length;i++) { cmor_axes[cmor_naxes].bounds[2*i]=(double)((long *)cell_bounds)[i]; cmor_axes[cmor_naxes].bounds[2*i+1]=(double)((long *)cell_bounds)[i+1]; }
	else { /* ??? charcter axis code here */ snprintf(msg,CMOR_MAX_STRING,"CMOR cannot handle axes of type %c please change type, axis: %s (table: %s)",type,cmor_axes[cmor_naxes].id,cmor_tables[CMOR_TABLE].table_id); cmor_handle_error(msg,CMOR_CRITICAL);}
      }
      /* for (i=0;i<length;i++) printf("bounds: %i -> %lf,%lf\n",i,cmor_axes[cmor_naxes].bounds[2*i],cmor_axes[cmor_naxes].bounds[2*i+1]); */
      ierr = cmor_treat_axis_values(cmor_naxes, &cmor_axes[cmor_naxes].bounds[0],2*length,0,units, name, 1 );
      /* printf("nope again\n"); */
      /* At this point we are checking that the axis values are within bounds */
      /* for (i=0;i<length;i++) printf("check bounds: %i -> %lf,%lf,%lf\n",i,cmor_axes[cmor_naxes].bounds[2*i],cmor_axes[cmor_naxes].values[i],cmor_axes[cmor_naxes].bounds[2*i+1]); */
      ierr = cmor_check_values_inside_bounds(&cmor_axes[cmor_naxes].values[0],&cmor_axes[cmor_naxes].bounds[0], length, name);
      if ((refaxis.axis=='T')&&(refaxis.climatology==0)) {
	/* ok now we need to overwrite the time values with mid point */
	for (i=0;i<length;i++) cmor_axes[cmor_naxes].values[i]=(cmor_axes[cmor_naxes].bounds[2*i]+cmor_axes[cmor_naxes].bounds[2*i+1])/2.;
      /* here we check if interval is about right */
      /* just keep the begining of units out no need to know the since part */
      j=0;
      while (refaxis.units[j]==' ') j++;
      i=0;
      while ((refaxis.units[i+j]!=' ') && (refaxis.units[i+j]!='\0')) {
	ctmp[i]=refaxis.units[i+j];
	i++;
      }
      ctmp[i]='\0';
      snprintf(msg,CMOR_MAX_STRING,"%lf %s",cmor_tables[cmor_axes[cmor_naxes].ref_table_id].interval,ctmp);
      /* printf("calling chck interv: %i\n",length); */
      /* for(i=0;i<length;i++) printf("i:%i ,val: %lf\n",i,values[i]); */
      /* ok skip this for non standard cal */
      
      i = cmor_check_interval(cmor_naxes,msg,&cmor_axes[cmor_naxes].values[0],length,0);
      }
    }
  }
  else {
    if ((refaxis.axis!='T') && (refaxis.index_only=='n')) {
      snprintf(msg,CMOR_MAX_STRING,"function called for axis '%s' (table: %s) w/o any values",cmor_axes[cmor_naxes].id,cmor_tables[CMOR_TABLE].table_id);
	cmor_handle_error(msg,CMOR_CRITICAL);
    }
    if (refaxis.index_only!='n') {
      /* it is an index no need to store values */
      cmor_axes[cmor_naxes].store_in_netcdf=0;
    }
  }

  if (refaxis.out_name[0]!='\0') strcpy(cmor_axes[cmor_naxes].id,refaxis.out_name);
  *axis_id=cmor_naxes;

  cmor_pop_traceback();
  free(cmor_axes[cmor_naxes].wrapping);
  return 0;
};

void cmor_init_axis_def(cmor_axis_def_t *axis, int table_id)
{
  cmor_is_setup();
  axis->table_id=table_id;
  axis->climatology=0;
  axis->standard_name[0]='\0';
  axis->units[0]='\0';
  axis->axis='\0';
  axis->positive='\0';
  axis->long_name[0]='\0';
  axis->out_name[0]='\0';
  axis->type='d';
  axis->stored_direction='i';
  axis->valid_min=1.e20; /* means no check */
  axis->valid_max=1.e20;
  if (axis->requested!=NULL) free(axis->requested);
  axis->requested=NULL;
  if (axis->requested_bounds!=NULL) free(axis->requested_bounds);
  axis->requested_bounds=NULL;
  axis->tolerance=1.e-3;
  axis->value=1.e20;
  axis->cvalue[0]='\0';
  axis->bounds_value[0]=1.e20;
  axis->bounds_value[1]=1.e20;
  axis->convert_to[0]='\0';
  axis->formula[0]='\0';
  axis->z_factors[0]='\0';
  axis->z_bounds_factors[0]='\0';
  if (axis->crequested!=NULL) free(axis->requested);
  axis->crequested=NULL;
  axis->cname[0]='\0';
  if (axis->requested_bounds!=NULL) free(axis->requested_bounds);
  axis->requested=NULL;
  axis->n_requested=0;
  axis->n_requested_bounds=0;
  axis->index_only='n';
  axis->must_have_bounds=0;
  axis->must_call_cmor_grid=0;
}

int cmor_set_axis_def_att(cmor_axis_def_t *axis,char att[CMOR_MAX_STRING],char val[CMOR_MAX_STRING] ){
  int i,n,j;
  char dim[CMOR_MAX_STRING];
  char msg[CMOR_MAX_STRING];
  double vals[CMOR_MAX_ELEMENTS];
  double *tmp=NULL;
  
  cmor_add_traceback("cmor_set_axis_def_att");
  cmor_is_setup();
/*   printf("setting %s to %s on axis %s\n",att,val,axis->id); */
  if (strcmp(att,"required")==0) {
    strcpy(axis->required,att);
  }
  else if (strcmp(att,"id")==0) {
    strcpy(axis->id,val);
  }
  else if (strcmp(att,"climatology")==0) {
    if (strcmp(val,"yes")==0) axis->climatology=1;
  }
  else if (strcmp(att,"out_name")==0) {
    strcpy(axis->out_name,val);
  }
  else if (strcmp(att,"standard_name")==0) {
    strcpy(axis->standard_name,val);
  }
  else if (strcmp(att,"long_name")==0) {
    strcpy(axis->long_name,val);
  }
  else if (strcmp(att,"convert_to")==0) {
    strcpy(axis->convert_to,val);
  }
  else if (strcmp(att,"formula")==0) {
    strcpy(axis->formula,val);
  }
  else if (strcmp(att,"z_factors")==0) {
    strcpy(axis->z_factors,val);
  }
  else if (strcmp(att,"z_bounds_factors")==0) {
    strcpy(axis->z_bounds_factors,val);
  }
  else if (strcmp(att,"units")==0) {
    strncpy(axis->units,val,CMOR_MAX_STRING);
  }
  else if (strcmp(att,"stored_direction")==0) {
    if (val[0]=='i') axis->stored_direction='i';
    else if (val[0]=='d') axis->stored_direction='d';
  }
  else if (strcmp(att,"positive")==0) {
    axis->positive=val[0];
  }
  else if (strcmp(att,"axis")==0) {
    axis->axis=val[0];
  }
  else if (strcmp(att,"index_only")==0) {
    axis->index_only=val[0];
  }
  else if (strcmp(att,"must_have_bounds")==0) {
    if (strcmp(val,"yes")==0) axis->must_have_bounds=1;
  }
  else if (strcmp(att,"must_call_cmor_grid")==0) {
    if (strcmp(val,"yes")==0) axis->must_call_cmor_grid=1;
  }
  else if (strcmp(att,"type")==0) {
    if (strcmp(val,"real")==0) axis->type='f';
    else if (strcmp(val,"double")==0) axis->type='d';
    else if (strcmp(val,"integer")==0) axis->type='i';
    else if (strcmp(val,"long")==0) axis->type='l';
    else if (strcmp(val,"character")==0) axis->type='c';
  }
  else if (strcmp(att,"valid_min")==0) {
    axis->valid_min=atof(val);
  }
  else if (strcmp(att,"valid_max")==0) {
    axis->valid_max=atof(val);
  }
  else if (strcmp(att,"tolerance")==0) {
    axis->tolerance = atof(val);
  }
  else if (strcmp(att,"tol_on_requests")==0) {
    axis->tolerance = atof(val);
  }
  else if (strcmp(att,"value")==0) {
    strncpytrim(axis->cvalue,val,CMOR_MAX_STRING);
    axis->value = atof(val);
  }
  else if (strcmp(att,"bounds_values")==0) {
    sscanf(val,"%lf %lf",&axis->bounds_value[0],&axis->bounds_value[1]);
  }
  else if (strcmp(att,"coords_attrib")==0) {
    strncpytrim(axis->cname,val,CMOR_MAX_STRING);
  }
  else if ((strcmp(att,"bounds_requested")==0) || (strcmp(att,"requested_bounds")==0)) { /* requested values for axis */
    dim[0]='\0';
    n=0;
    for(i=0;i<strlen(val);i++) {
      j=i;
      while(((val[i]!=' ')&&(val[i]!='\0')) && (i<strlen(val))) {
	dim[i-j]=val[i];
	i++;
      }
      dim[i-j]='\0';
      sscanf(dim,"%lf",&vals[n]);
      while((val[i]==' ') && (val[i]!='\0')) {
	i++;
      }
      i--;
      n++;
    }
    if (axis->n_requested_bounds!=0) { /* ok we already had some read in need to memorize it */
      if (axis->requested_bounds == NULL)  {
	snprintf(msg,CMOR_MAX_STRING,"axis (%s, table: %s): looks like we already read %d requested bounds but they are not stored in the internal tables, maybe some bad cleanup",axis->id, cmor_tables[axis->table_id].table_id,axis->n_requested_bounds);
	cmor_handle_error(msg,CMOR_CRITICAL);
      }
      tmp=malloc(axis->n_requested_bounds*sizeof(double));
      if (tmp == NULL)  {
	snprintf(msg,CMOR_MAX_STRING,"axis (%s, table: %s): cannot allocate memory for %i requested bounds elts for axis %s",axis->id, cmor_tables[axis->table_id].table_id,axis->n_requested,axis->id);
	cmor_handle_error(msg,CMOR_CRITICAL);
      }
      for (i=0;i<axis->n_requested_bounds;i++) {
	tmp[i]=axis->requested_bounds[i];
      }
      free(axis->requested_bounds);
      axis->n_requested_bounds+=n;
    }
    else {
      axis->n_requested_bounds=n;
    }
    axis->requested_bounds=malloc(axis->n_requested_bounds*sizeof(double));
    if (axis->requested_bounds == NULL)  {
      snprintf(msg,CMOR_MAX_STRING,"axis (%s, table: %s): cannot allocate memory for %i requested bounds elts for axis %s",axis->id, cmor_tables[axis->table_id].table_id,axis->n_requested,axis->id);
      cmor_handle_error(msg,CMOR_CRITICAL);
    }
    for (i=0;i<n;i++) {  axis->requested_bounds[axis->n_requested_bounds-n+i]=vals[i];}
    if (tmp!=NULL) { /* ok we had previously read in data need to add this */
      for (i=0;i<axis->n_requested_bounds-n;i++) {
	axis->requested_bounds[i]=tmp[i];
      }
      free(tmp); /* we don't need this any longer */
      tmp=NULL;
    }
  }
  else if (strcmp(att,"requested")==0) { /* requested values for axis */
    if (axis->type!='c') {
      dim[0]='\0';
      n=0;
      for(i=0;i<strlen(val);i++) {
	j=i;
	while(((val[i]!=' ')&&(val[i]!='\0')) && (i<strlen(val))) {
	  dim[i-j]=val[i];
	  i++;
	}
	dim[i-j]='\0';
	sscanf(dim,"%lf",&vals[n]);
	while((val[i]==' ') && (val[i]!='\0')) {
	  i++;
	}
	i--;
	n++;
      }
      if (axis->n_requested!=0) { /* ok we already had some read in need to memorize it */
	if (axis->requested == NULL)  {
	  snprintf(msg,CMOR_MAX_STRING,"axis (%s, table: %s): looks like we already read %d requested values but they are not stored in the internal tables, maybe some bad cleanup",axis->id, cmor_tables[axis->table_id].table_id,axis->n_requested);
	  cmor_handle_error(msg,CMOR_CRITICAL);
	}
	tmp=malloc(axis->n_requested*sizeof(double));
	if (tmp == NULL)  {
	  snprintf(msg,CMOR_MAX_STRING,"axis (%s, table: %s): cannot allocate memory for %i requested elts for axis %s",axis->id, cmor_tables[axis->table_id].table_id,axis->n_requested,axis->id);
	  cmor_handle_error(msg,CMOR_CRITICAL);
	}
	for (i=0;i<axis->n_requested;i++) {
	  tmp[i]=axis->requested[i];
	}
	free(axis->requested);
	axis->n_requested+=n;
      }
      else {
	axis->n_requested=n;
      }
      axis->requested=malloc(axis->n_requested*sizeof(double));
      if (axis->requested == NULL)  {
	snprintf(msg,CMOR_MAX_STRING,"axis (%s, table: %s): cannot allocate memory for %i requested elts for axis %s",axis->id, cmor_tables[axis->table_id].table_id,axis->n_requested,axis->id);
	cmor_handle_error(msg,CMOR_CRITICAL);
      }
      for (i=0;i<n;i++) { /* printf("requested: %i : %f\n",i,vals[i]); */ axis->requested[i]=vals[i];}
      if (tmp!=NULL) { /* ok we had previously read in data need to add this */
	for (i=0;i<axis->n_requested-n;i++) {
	  axis->requested[i+n]=tmp[i];
	}
	free(tmp); /* we don't need this any longer */
	tmp=NULL;
      }
    }
    else {
      axis->n_requested=1;
      axis->crequested=malloc((strlen(val)+1)*sizeof(char));
      if (axis->crequested == NULL ) {
	snprintf(msg,CMOR_MAX_STRING,"axis (%s, table: %s): cannot allocate memory for %ld requested char elts for axis %s",axis->id, cmor_tables[axis->table_id].table_id,(long int)strlen(val)+1,axis->id);
	cmor_handle_error(msg,CMOR_CRITICAL);
      }
      strcpy(axis->crequested,val); 
    }
  }
  else {
    snprintf(msg,CMOR_MAX_STRING,"Unknown attribute >>>%s<<< for axis section (%s, table: %s), value: %s",att,axis->id, cmor_tables[axis->table_id].table_id,val);
    cmor_handle_error(msg,CMOR_WARNING);
  }
  cmor_pop_traceback();
  return 0;
}
<|MERGE_RESOLUTION|>--- conflicted
+++ resolved
@@ -797,19 +797,11 @@
     free(tmplon);
   }
  */
-<<<<<<< HEAD
   /*for (i=0;i<length;i++) printf("VAL1: %i : %f\n",i,values[i]);*/
 
   /*i = cmor_check_monotonic(&values[0],length,name,isbounds,axis_id);*/
 
   /*for (i=0;i<length;i++) printf("VAL2: %i : %f\n",i,values[i]);*/
-=======
-  //for (i=0;i<length;i++) printf("VAL1: %i : %f\n",i,values[i]);
-
-  //i = cmor_check_monotonic(&values[0],length,name,isbounds,axis_id);
-
-  //for (i=0;i<length;i++) printf("VAL2: %i : %f\n",i,values[i]);
->>>>>>> 2e99cb8d
 
   /* now check for valid_min/max things except for longitude bounds */
   /* The following changed we ALWAYS check but do the wrapping only for coords,
